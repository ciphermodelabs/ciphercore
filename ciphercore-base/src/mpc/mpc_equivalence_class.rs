--- conflicted
+++ resolved
@@ -136,8 +136,6 @@
     EquivalenceClasses::Vector(dependencies)
 }
 
-<<<<<<< HEAD
-=======
 fn flatten_classes(input_class: EquivalenceClasses) -> Vec<EquivalenceClasses> {
     match input_class {
         EquivalenceClasses::Atomic(_) => vec![input_class],
@@ -197,7 +195,6 @@
     }
 }
 
->>>>>>> 2fa6e704
 //This function generates equivalence classes for all nodes in the input compiled context.
 //As the index of VectorGet depends on the input data, we cannot return a correct EquivalenceClasses without the knowledge of the input data. Thus, we restrict that all elements in the input Vector should have a same EquivalenceClasses.
 #[allow(dead_code)]
@@ -295,15 +292,6 @@
                 | Operation::Matmul
                 | Operation::CuckooHash
                 | Operation::Gather(_) => {
-<<<<<<< HEAD
-                    equivalence_classes.insert(
-                        node.get_global_id(),
-                        combine_class(
-                            (*dependencies_class[0]).clone(),
-                            (*dependencies_class[1]).clone(),
-                        )?,
-                    );
-=======
                     if !dependencies_class[0].is_atomic() {
                         panic!(
                             "{} first input class should be Atomic",
@@ -317,7 +305,6 @@
                         )
                     }
                     combine_class(dependencies_class[0].clone(), dependencies_class[1].clone())?
->>>>>>> 2fa6e704
                 }
 
                 Operation::Truncate(_)
@@ -326,18 +313,12 @@
                 | Operation::GetSlice(_)
                 | Operation::A2B
                 | Operation::B2A(_)
-<<<<<<< HEAD
-                | Operation::InversePermutation => {
-                    equivalence_classes
-                        .insert(node.get_global_id(), (*dependencies_class[0]).clone());
-=======
                 | Operation::InversePermutation
                 | Operation::PermuteAxes(_) => {
                     if !dependencies_class[0].is_atomic() {
                         panic!("{} input class should be Atomic", node.get_operation())
                     }
                     dependencies_class[0].clone()
->>>>>>> 2fa6e704
                 }
 
                 Operation::Reshape(result_type) => {
@@ -432,18 +413,6 @@
                     }
                     result_class
                 }
-<<<<<<< HEAD
-                Operation::RandomPermutation(_)
-                | Operation::CuckooToPermutation
-                | Operation::DecomposeSwitchingMap(_) => {
-                    equivalence_classes.insert(
-                        node.get_global_id(),
-                        EquivalenceClasses::Atomic(vec![vec![0], vec![1], vec![2]]),
-                    );
-                }
-                _ => return Err(runtime_error!("Operation is not supported")),
-            }
-=======
                 Operation::RandomPermutation(_) | Operation::CuckooToPermutation => private_class(),
                 Operation::DecomposeSwitchingMap(_) => vector_class(vec![
                     private_class(),
@@ -457,7 +426,6 @@
                 _ => return Err(runtime_error!("Operation is not supported")),
             };
             equivalence_classes.insert(node.get_global_id(), result_class);
->>>>>>> 2fa6e704
         }
     }
     Ok(equivalence_classes)
@@ -654,11 +622,8 @@
     use crate::inline::inline_ops::{InlineConfig, InlineMode};
     use crate::mpc::mpc_compiler::{prepare_for_mpc_evaluation, IOStatus};
     use std::collections::HashMap;
-<<<<<<< HEAD
-=======
 
     type ClassesMap = HashMap<(u64, u64), EquivalenceClasses>;
->>>>>>> 2fa6e704
 
     #[test]
     fn eq_equivalence_class_test() {
@@ -1021,30 +986,6 @@
         )
         .unwrap();
 
-<<<<<<< HEAD
-        let class_i1 = vector_class(vec![
-            share1_02.clone(),
-            share2_01.clone(),
-            share0_12.clone(),
-        ]);
-        let class_i2 = class_i1.clone();
-        let class_i3 = public_class.clone();
-        let class_i4 = vector_class(vec![private_class.clone(); 4]);
-        let class_i5 = class_i1.clone();
-        let class_add_op1 = share1_02.clone();
-        let class_add_op2 = share2_01.clone();
-        let class_add1 = private_class.clone();
-        let class_subtract = private_class.clone();
-        let class_multiply = private_class.clone();
-        let class_rand1 = private_class.clone();
-        let class_rand2 = vector_class(vec![private_class.clone(); 3]);
-        let class_nop = class_i3.clone();
-        let class_prf1 = vector_class(vec![public_class.clone(); 4]);
-
-        let class_tuple_get1 = share2_01.clone();
-        let class_tuple_get2 = private_class.clone();
-        let class_create_tuple = vector_class(vec![share2_01.clone(), private_class.clone()]);
-=======
         let class_i1 = vector_class(vec![share0_class(), share1_class(), share2_class()]);
         let class_i2 = class_i1.clone();
         let class_i3 = public_class();
@@ -1063,7 +1004,6 @@
         let class_tuple_get1 = share1_class();
         let class_tuple_get2 = private_class();
         let class_create_tuple = vector_class(vec![share1_class(), private_class()]);
->>>>>>> 2fa6e704
 
         assert_eq!(
             *test_class1
@@ -1356,37 +1296,6 @@
         )
         .unwrap();
 
-<<<<<<< HEAD
-        let class2_i1 = vector_class(vec![
-            share1_02.clone(),
-            share2_01.clone(),
-            share0_12.clone(),
-        ]);
-        let class2_i2 = class_i1.clone();
-        let class2_i3 = public_class.clone();
-        let class2_a2b = public_class.clone();
-        let class2_b2a = public_class.clone();
-        let class2_tuple_get1 = share1_02.clone();
-        let class2_tuple_get2 = share2_01.clone();
-        let class2_repeat = vector_class(vec![share1_02.clone(); 4]);
-        let class2_vector_to_array = share1_02.clone();
-        let class2_permuteaxe = share1_02.clone();
-        let class2_reshape = share1_02.clone();
-        let class2_stack = share1_02.clone();
-        let class2_constant = public_class.clone();
-        let class2_trunc = share1_02.clone();
-        let class2_get_slice = share1_02.clone();
-        let class2_array_to_vector = vector_class(vec![share1_02.clone(); 2]);
-        let class2_zip = vector_class(vec![class2_array_to_vector.clone(); 2]);
-        let class2_vector_get = vector_class(vec![share1_02.clone(); 2]);
-        let class2_sum = share1_02.clone();
-        let class2_matmul = share1_02.clone();
-        let class2_get = share1_02.clone();
-        let class2_dot = share1_02.clone();
-        let class2_create_named_tuple = vector_class(vec![share1_02.clone(); 2]);
-        let class2_named_tuple_get = share1_02.clone();
-        let class2_create_vector = vector_class(vec![public_class.clone(); 2]);
-=======
         let class2_i1 = vector_class(vec![share0_class(), share1_class(), share2_class()]);
         let class2_i2 = class_i1.clone();
         let class2_i3 = public_class();
@@ -1412,7 +1321,6 @@
         let class2_create_named_tuple = vector_class(vec![share0_class(); 2]);
         let class2_named_tuple_get = share0_class();
         let class2_create_vector = vector_class(vec![public_class(); 2]);
->>>>>>> 2fa6e704
         assert_eq!(
             *test_class2
                 .get(
@@ -1732,24 +1640,6 @@
             )
             .unwrap();
 
-<<<<<<< HEAD
-            let public_class = EquivalenceClasses::Atomic(vec![vec![0, 1, 2]]);
-            let private_class = EquivalenceClasses::Atomic(vec![vec![0], vec![1], vec![2]]);
-            let share0_12 = EquivalenceClasses::Atomic(vec![vec![0], vec![1, 2]]);
-            let share1_02 = EquivalenceClasses::Atomic(vec![vec![1], vec![0, 2]]);
-            let share2_01 = EquivalenceClasses::Atomic(vec![vec![2], vec![0, 1]]);
-            let shared = vector_class(vec![
-                share1_02.clone(),
-                share2_01.clone(),
-                share0_12.clone(),
-            ]);
-            assert_eq!(*test_class1.get(&(0, 0)).unwrap(), private_class.clone());
-            assert_eq!(*test_class1.get(&(0, 1)).unwrap(), share1_02.clone());
-            assert_eq!(*test_class1.get(&(0, 2)).unwrap(), private_class.clone());
-            assert_eq!(*test_class1.get(&(0, 3)).unwrap(), share2_01.clone());
-            assert_eq!(*test_class1.get(&(0, 4)).unwrap(), private_class.clone());
-            assert_eq!(*test_class1.get(&(0, 5)).unwrap(), share0_12.clone());
-=======
             let shared = vector_class(vec![share0_class(), share1_class(), share2_class()]);
             assert_eq!(*test_class1.get(&(0, 0)).unwrap(), private_class());
             assert_eq!(*test_class1.get(&(0, 1)).unwrap(), share0_class());
@@ -1757,7 +1647,6 @@
             assert_eq!(*test_class1.get(&(0, 3)).unwrap(), share1_class());
             assert_eq!(*test_class1.get(&(0, 4)).unwrap(), private_class());
             assert_eq!(*test_class1.get(&(0, 5)).unwrap(), share2_class());
->>>>>>> 2fa6e704
             assert_eq!(*test_class1.get(&(0, 6)).unwrap(), shared.clone());
             assert_eq!(*test_class1.get(&(0, 7)).unwrap(), shared.clone());
             assert_eq!(*test_class1.get(&(0, 8)).unwrap(), public_class());
@@ -1786,20 +1675,7 @@
             )
             .unwrap();
 
-<<<<<<< HEAD
-            let public_class = EquivalenceClasses::Atomic(vec![vec![0, 1, 2]]);
-            let private_class = EquivalenceClasses::Atomic(vec![vec![0], vec![1], vec![2]]);
-            let share0_12 = EquivalenceClasses::Atomic(vec![vec![0], vec![1, 2]]);
-            let share1_02 = EquivalenceClasses::Atomic(vec![vec![1], vec![0, 2]]);
-            let share2_01 = EquivalenceClasses::Atomic(vec![vec![2], vec![0, 1]]);
-            let shared = vector_class(vec![
-                share1_02.clone(),
-                share2_01.clone(),
-                share0_12.clone(),
-            ]);
-=======
             let shared = vector_class(vec![share0_class(), share1_class(), share2_class()]);
->>>>>>> 2fa6e704
             // PRF keys
             assert_eq!(*test_class1.get(&(0, 0)).unwrap(), private_class());
             assert_eq!(*test_class1.get(&(0, 1)).unwrap(), share0_class());
@@ -1858,20 +1734,7 @@
             )
             .unwrap();
 
-<<<<<<< HEAD
-            let public_class = EquivalenceClasses::Atomic(vec![vec![0, 1, 2]]);
-            let private_class = EquivalenceClasses::Atomic(vec![vec![0], vec![1], vec![2]]);
-            let share0_12 = EquivalenceClasses::Atomic(vec![vec![0], vec![1, 2]]);
-            let share1_02 = EquivalenceClasses::Atomic(vec![vec![1], vec![0, 2]]);
-            let share2_01 = EquivalenceClasses::Atomic(vec![vec![2], vec![0, 1]]);
-            let shared = vector_class(vec![
-                share1_02.clone(),
-                share2_01.clone(),
-                share0_12.clone(),
-            ]);
-=======
             let shared = vector_class(vec![share0_class(), share1_class(), share2_class()]);
->>>>>>> 2fa6e704
             // PRF keys
             assert_eq!(*test_class1.get(&(0, 0)).unwrap(), private_class());
             assert_eq!(*test_class1.get(&(0, 1)).unwrap(), share0_class());
