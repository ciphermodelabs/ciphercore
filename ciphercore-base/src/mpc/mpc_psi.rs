use std::sync::Arc;

use crate::custom_ops::CustomOperationBody;
use crate::data_types::{array_type, tuple_type, vector_type, Type, BIT, UINT64};
use crate::errors::Result;
<<<<<<< HEAD
use crate::graphs::{Context, Graph, NodeAnnotation};
=======
use crate::graphs::{Context, Graph, Node, NodeAnnotation, SliceElement};
>>>>>>> 2fa6e704
use crate::ops::utils::{pull_out_bits, put_in_bits, zeros};

use serde::{Deserialize, Serialize};

use super::mpc_compiler::{KEY_LENGTH, PARTIES};
<<<<<<< HEAD
=======
use super::utils::select_node;
>>>>>>> 2fa6e704

/// Adds a node returning hash values of an input array of binary strings using provided hash functions.
///
/// Hash functions are defined as an array of binary matrices.
/// The hash of an input string is a product of one of these matrices and this string.
/// Hence, the last dimension of these matrices should coincide with the length of input strings.
///
/// If the input array has shape `[..., n, b]` and hash matrices are given as an `[h, m, b]`-array,
/// then the hash map is an array of shape `[..., h, n]`.
/// The hash table element with index `[..., h, i]` is equal to `j` if the `[..., i]`-th `b`-bit input string is hashed to `j` by the `h`-th hash function.
///
/// When used within a PSI protocol, the hash functions should be the same as those used for Cuckoo hashing.    
///
/// **WARNING**: this function should not be used before MPC compilation.
///
/// # Custom operation arguments
///
/// - input array of binary strings of shape [..., n, b]
/// - random binary [h, m, b]-matrix.
///
/// # Custom operation returns
///
/// hash table of shape [..., h, n] containing UINT64 elements
#[derive(Debug, Serialize, Deserialize, Eq, PartialEq, Hash)]
struct SimpleHash;

#[typetag::serde]
impl CustomOperationBody for SimpleHash {
    fn instantiate(&self, context: Context, argument_types: Vec<Type>) -> Result<Graph> {
        if argument_types.len() != 2 {
            // Panics since:
            // - the user has no direct access to this function.
            // - the MPC compiler should pass the correct number of arguments
            // and this panic should never happen.
            panic!("SimpleHash should have 2 inputs.");
        }

        let input_type = argument_types[0].clone();
        let hash_type = argument_types[1].clone();

        if !matches!(input_type, Type::Array(_, BIT)) {
            return Err(runtime_error!(
                "SimpleHash can't be applied to a non-binary arrays"
            ));
        }
        let input_shape = input_type.get_shape();
        if input_shape.len() < 2 {
            return Err(runtime_error!(
                "Input shape must have at least 2 dimensions"
            ));
        }
        if !matches!(hash_type, Type::Array(_, BIT)) {
            return Err(runtime_error!(
                "SimpleHash needs a binary array as a hash matrix"
            ));
        }
        let hash_shape = hash_type.get_shape();
        if hash_shape.len() != 3 {
            return Err(runtime_error!("Hash array should have 3 dimensions"));
        }
        if hash_shape[1] > 63 {
            return Err(runtime_error!(
                "Hash map is too big. Decrease the number of rows of hash matrices"
            ));
        }
        let input_element_length = input_shape[input_shape.len() - 1];
        if hash_shape[2] != input_element_length {
            return Err(runtime_error!(
                "Hash matrix accepts bitstrings of length {}, but input strings are of length {}",
                hash_shape[2],
                input_element_length
            ));
        }

        let g = context.create_graph()?;

        let input_array = g.input(input_type.clone())?;
        let hash_matrices = g.input(hash_type.clone())?;

        let hash_shape = hash_type.get_shape();

        let mut extended_shape = input_type.get_shape();
        extended_shape.insert(extended_shape.len() - 1, 1);

        // For each subarray and for each hash function, the output hash map contains hashes of input bit strings
        let input_shape = input_type.get_shape();
        let mut single_hash_table_shape = input_shape[0..input_shape.len() - 1].to_vec();
        single_hash_table_shape.push(hash_shape[1]);

        // Multiply hash matrices of shape [h, m, b] by input strings of shape [..., n, b].
        // In Einstein notation, ...nb, hmb -> ...hnm.

        // Change the shape of hash_matrices from [h,m,b] to [b, h*m]
        let hash_matrices_for_matmul = hash_matrices
            .reshape(array_type(
                vec![hash_shape[0] * hash_shape[1], hash_shape[2]],
                BIT,
            ))?
            .permute_axes(vec![1, 0])?;

        // The result shape is [..., n, h*m]
        let mut hash_tables = input_array.matmul(hash_matrices_for_matmul)?;

        // Reshape to [..., n,  h, m]
        let mut split_by_hash_shape = input_shape[0..input_shape.len() - 1].to_vec();
        split_by_hash_shape.extend_from_slice(&hash_shape[0..2]);
        hash_tables = hash_tables.reshape(array_type(split_by_hash_shape.clone(), BIT))?;

        // Transpose to [..., h, n, m]
        let len_output_shape = split_by_hash_shape.len() as u64;
        let mut permuted_axes: Vec<u64> = (0..len_output_shape).collect();
        permuted_axes[len_output_shape as usize - 3] = len_output_shape - 2;
        permuted_axes[len_output_shape as usize - 2] = len_output_shape - 3;
        hash_tables = hash_tables.permute_axes(permuted_axes)?;

        hash_tables = pull_out_bits(hash_tables)?;
        let hash_suffix_type = hash_tables.get_type()?.get_shape()[1..].to_vec();
        let num_zeros = 64 - hash_shape[1];
        let zeros_type = vector_type(num_zeros, array_type(hash_suffix_type.clone(), BIT));
        let zeros = zeros(&g, zeros_type)?;

        hash_tables = g
            .create_tuple(vec![hash_tables.array_to_vector()?, zeros])?
            .reshape(vector_type(64, array_type(hash_suffix_type, BIT)))?
            .vector_to_array()?;

        hash_tables = put_in_bits(hash_tables)?.b2a(UINT64)?;

        hash_tables.set_as_output()?;

        g.finalize()?;
        Ok(g)
    }

    fn get_name(&self) -> String {
        "SimpleHash".to_owned()
    }
}

<<<<<<< HEAD
=======
type ColumnHeaderTypes = Vec<(String, Arc<Type>)>;

// Checks inputs of permutation, duplication and switching network maps and returns the number of entries and a vector of column types.
fn check_and_extract_map_input_parameters(
    argument_types: &[Type],
    sender_id: u64,
    programmer_id: u64,
) -> Result<(u64, ColumnHeaderTypes)> {
    if argument_types.len() != 3 {
        panic!("This map should have 3 input types");
    }
    let shares_t = argument_types[0].clone();
    let (num_entries, column_header_types) = if let Type::Tuple(shares_type_vector) = shares_t {
        if shares_type_vector.len() != 2 {
            panic!("There should be only 2 shares in the input tuple");
        }
        let share_t = (*shares_type_vector[0]).clone();
        if share_t != (*shares_type_vector[1]).clone() {
            panic!("Input shares must be of the same type");
        }
        if let Type::NamedTuple(column_string_type_vector) = share_t {
            let mut num_column_entries = 0;
            for v in column_string_type_vector.iter() {
                let column_type = (*v.1).clone();
                let column_shape = column_type.get_shape();
                if !column_type.is_array() {
                    panic!("Column must be an array");
                }
                if num_column_entries == 0 {
                    num_column_entries = column_shape[0];
                }
                if num_column_entries != column_shape[0] {
                    panic!("Number of entries should be the same in all columns");
                }
            }
            (num_column_entries, column_string_type_vector)
        } else {
            panic!("Each share must be a named tuple");
        }
    } else {
        panic!("Input shares must be a tuple of 2 elements");
    };
    let prf_t = argument_types[2].clone();
    let expected_key_type = tuple_type(vec![array_type(vec![KEY_LENGTH], BIT); 3]);
    if prf_t != expected_key_type {
        panic!(
            "PRF key type should be a tuple of 3 binary arrays of length {}",
            KEY_LENGTH
        );
    }
    if sender_id >= PARTIES as u64 {
        panic!("Sender ID is incorrect");
    }
    if programmer_id >= PARTIES as u64 {
        panic!("Programmer ID is incorrect");
    }
    if sender_id == programmer_id {
        panic!("Programmer ID should be different from the Sender ID")
    }

    Ok((num_entries, column_header_types))
}

fn get_receiver_id(sender_id: u64, programmer_id: u64) -> u64 {
    // This is correct only if PARTIES = 3.
    PARTIES as u64 - sender_id - programmer_id
}

// Get the prf key unknown to a given party.
// In case of 3 parties, this key is also a common key for the other two parties.
// Party k knows keys prf_keys[k] and prf_keys[(k+1)%3], but has no clue about prf_keys[(k-1)%3].
fn get_hidden_prf_key(prf_keys: Node, party_id: u64) -> Result<Node> {
    let key_index = ((party_id as usize + PARTIES - 1) % PARTIES) as u64;
    prf_keys.tuple_get(key_index)
}

>>>>>>> 2fa6e704
/// Adds a node that permutes an array shared between Sender and Programmer using a permutation known to Programmer.
/// The output shares are returned only to Receiver and Programmer.
///
/// Input shares are assumed to be a tuple of 2-out-of-2 shares.
/// Each share must be a named tuple containing arrays of binary strings.
/// So databases converted to such named tuples are handled column-wise.
///
/// The protocol follows the Permute protocol from <https://eprint.iacr.org/2019/518.pdf>.
/// Assume that Sender and Programmer have shares `X_s` and `X_p`, respectively.
/// 1. Programmer creates a random composition of its permutation `perm = perm_r * perm_s`,
/// where `perm_r` and `perm_s` are random permutations sent to Receiver and Sender.
/// 2. Programmer and Sender generate a random mask S of the same type as one input share.
/// 3. Programmer and Receiver generate a random mask T of the same type as one input share.
/// 4. Sender computes `B = perm_s(X_s) - S` and sends it to Receiver
/// 5. Receiver computes its share of the output `Y_r = perm_r(B) - T`.
/// 6. Programmer computes its share of the output `Y_p = perm_r(S) + T + perm(X_p)`.
///
/// **WARNING**: this function should not be used before MPC compilation.
///
/// # Custom operation arguments
///
/// - tuple of 2-out-of-2 shares owned by Sender and Programmer
/// - permutation array known to Programmer
/// - tuple of 3 PRF keys used for multiplication
///
/// # Custom operation returns
///
/// Tuple of permuted 2-out-of-2 shares known to Receiver and Programmer
#[derive(Debug, Serialize, Deserialize, Eq, PartialEq, Hash)]
struct PermutationMPC {
    pub sender_id: u64,
    pub programmer_id: u64, // The receiver ID is defined automatically
}

#[typetag::serde]
impl CustomOperationBody for PermutationMPC {
    fn instantiate(&self, context: Context, argument_types: Vec<Type>) -> Result<Graph> {
        // Check permutation and input types
<<<<<<< HEAD
        if argument_types.len() != 3 {
            panic!("Permutation protocol should have 3 input types");
        }
        let shares_t = argument_types[0].clone();
        let (num_entries, column_header_types) =
            if let Type::Tuple(shares_type_vector) = shares_t.clone() {
                if shares_type_vector.len() != 2 {
                    panic!("There should be only 2 shares in the input tuple");
                }
                let share_t = (*shares_type_vector[0]).clone();
                if share_t != (*shares_type_vector[1]).clone() {
                    panic!("Input shares must be of the same type");
                }
                if let Type::NamedTuple(column_string_type_vector) = share_t {
                    let mut num_column_entries = 0;
                    for v in column_string_type_vector.iter() {
                        let column_type = (*v.1).clone();
                        let column_shape = column_type.get_shape();
                        if !column_type.is_array() {
                            panic!("Column must be an array");
                        }
                        if num_column_entries == 0 {
                            num_column_entries = column_shape[0];
                        }
                        if num_column_entries != column_shape[0] {
                            panic!("Number of entries should be the same in all columns");
                        }
                    }
                    (num_column_entries, column_string_type_vector)
                } else {
                    panic!("Each share must be a named tuple");
                }
            } else {
                panic!("Input shares must be a tuple of 2 elements");
            };
        let permutation_t = argument_types[1].clone();
        if !permutation_t.is_array() {
            panic!("Permutation must be an array");
        }
        if permutation_t.get_shape()[0] > num_entries {
            panic!("Permutation length must be smaller than the number of entries");
        }
        let prf_t = argument_types[2].clone();
        let expected_key_type = tuple_type(vec![array_type(vec![KEY_LENGTH], BIT); 3]);
        if prf_t != expected_key_type {
            panic!(
                "PRF key type should be a tuple of 3 binary arrays of length {}",
                KEY_LENGTH
            );
        }
        if self.sender_id >= PARTIES as u64 {
            panic!("Sender ID is incorrect");
        }
        if self.programmer_id >= PARTIES as u64 {
            panic!("Programmer ID is incorrect");
        }
        if self.sender_id == self.programmer_id {
            panic!("Programmer ID should be different from the Sender ID")
        }

        let sender_id = self.sender_id;
        let programmer_id = self.programmer_id;
        // This is correct only if PARTIES = 3.
        let receiver_id = PARTIES as u64 - sender_id - programmer_id;
=======
        let (num_entries, column_header_types) = check_and_extract_map_input_parameters(
            &argument_types,
            self.sender_id,
            self.programmer_id,
        )?;
        // Check that the permutation map is of the correct form
        let permutation_t = argument_types[1].clone();
        if !permutation_t.is_array() {
            panic!("Permutation map must be an array");
        }
        if permutation_t.get_shape()[0] > num_entries {
            panic!("Permutation map length can't be bigger than the number of entries");
        }

        let shares_t = argument_types[0].clone();
        let prf_t = argument_types[2].clone();

        let sender_id = self.sender_id;
        let programmer_id = self.programmer_id;
        let receiver_id = get_receiver_id(sender_id, programmer_id);
>>>>>>> 2fa6e704

        let g = context.create_graph()?;

        let shares = g.input(shares_t)?;
        let permutation = g.input(permutation_t)?;

        let mut sender_perm = g.random_permutation(num_entries)?;
        let inverse_sender_perm = sender_perm.inverse_permutation()?;
        // Composition permutation(inverse_sender_perm())
        let mut receiver_perm = inverse_sender_perm.gather(permutation.clone(), 0)?;

        // Programmer sends permutations to Sender and Receiver
        sender_perm = sender_perm
            .nop()?
            .add_annotation(NodeAnnotation::Send(programmer_id, sender_id))?;
        receiver_perm = receiver_perm
            .nop()?
            .add_annotation(NodeAnnotation::Send(programmer_id, receiver_id))?;

        // Generate randomness between Sender and Programmer, Programmer and Receiver (PRF keys are needed)
        let prf_keys = g.input(prf_t)?;

        // Choose PRF keys known to Sender and Programmer, Programmer and Receiver.
        // If key is known to parties A and B, then it must be unknown to party C.
<<<<<<< HEAD
        // If C has ID = k, then it knows keys prf_keys[k] and prf_keys[(k+1)%3], but has no clue about prf_keys[(k-1)%3]
        let key_s_p_index = ((receiver_id as usize + PARTIES - 1) % PARTIES) as u64;
        let prf_key_s_p = prf_keys.tuple_get(key_s_p_index)?;
        let key_p_r_index = ((sender_id as usize + PARTIES - 1) % PARTIES) as u64;
        let prf_key_p_r = prf_keys.tuple_get(key_p_r_index)?;

        let sender_share = shares.tuple_get(0)?;
        let programmer_share = shares.tuple_get(1)?;
=======
        let prf_key_s_p = get_hidden_prf_key(prf_keys.clone(), receiver_id)?;
        let prf_key_p_r = get_hidden_prf_key(prf_keys, sender_id)?;

        let sender_share = shares.tuple_get(1)?;
        let programmer_share = shares.tuple_get(0)?;
>>>>>>> 2fa6e704
        let mut receiver_columns = vec![];
        let mut programmer_columns = vec![];
        for column_header_type in column_header_types {
            let column_header = column_header_type.0;
            // Permute the column share of Sender and mask it
            // Select a column
            let sender_share_column = sender_share.named_tuple_get(column_header.clone())?;
            // Permute the column
            let sender_share_column_permuted =
                sender_share_column.gather(sender_perm.clone(), 0)?;
            // Generate a random column mask known to Sender and Programmer
            let sender_column_mask = g.prf(
                prf_key_s_p.clone(),
                0,
                sender_share_column_permuted.get_type()?,
            )?;
            // Mask the column
            let mut sender_share_column_masked =
                sender_share_column_permuted.subtract(sender_column_mask.clone())?;
            // Send the result to Receiver
            sender_share_column_masked = sender_share_column_masked
                .nop()?
                .add_annotation(NodeAnnotation::Send(sender_id, receiver_id))?;
            // Compute the column share of Receiver
            // Permute Sender's masked share
            let mut receiver_result_column =
                sender_share_column_masked.gather(receiver_perm.clone(), 0)?;
            // Generate a random column mask known to Receiver and Programmer
            let receiver_mask =
                g.prf(prf_key_p_r.clone(), 0, receiver_result_column.get_type()?)?;
            // Mask the column
            receiver_result_column = receiver_result_column.subtract(receiver_mask.clone())?;
            // Compute the share of Programmer
            // Select a column
            let programmer_share_column =
                programmer_share.named_tuple_get(column_header.clone())?;
            // Permute Sender's mask (which is known to Programmer) and its input share
            // Then, sum these together with Receiver's mask
            let programmer_result_column = sender_column_mask
                .gather(receiver_perm.clone(), 0)?
                .add(receiver_mask)?
                .add(programmer_share_column.gather(permutation.clone(), 0)?)?;

            receiver_columns.push((column_header.clone(), receiver_result_column));
            programmer_columns.push((column_header, programmer_result_column));
        }
        let receiver_result_share = g.create_named_tuple(receiver_columns)?;
        let programmer_result_share = g.create_named_tuple(programmer_columns)?;

<<<<<<< HEAD
        g.create_tuple(vec![receiver_result_share, programmer_result_share])?
=======
        g.create_tuple(vec![programmer_result_share, receiver_result_share])?
>>>>>>> 2fa6e704
            .set_as_output()?;

        g.finalize()?;
        Ok(g)
    }

    fn get_name(&self) -> String {
        format!(
            "Permutation(sender:{},programming:{})",
            self.sender_id, self.programmer_id
        )
    }
}

<<<<<<< HEAD
=======
/// Adds a node that duplicates some elements of an array shared between Sender and Programmer using a duplication map known to Programmer.
/// The output shares are returned only to Receiver and Programmer.
///
/// A duplication map is a tuple of two one-dimensional arrays of length `n`.
/// The first array contains indices from `{0,...,n-1}` in the increasing order with possible repetitions.
/// The second array contains only zeros and ones.
/// If its i-th element is zero, it means that the duplication map doesn't change the i-th element of an array it acts upon.
/// If map's i-th element is one, then the map copies the previous element of the result.
/// This rules can be summarized by the following equation
///
/// duplication_indices[i] = duplication_bits[i] * duplication_indices[i-1] + (1 - duplication_bits[i]) * i.
///
/// Input shares are assumed to be a tuple of 2-out-of-2 shares.
/// Each share must be a named tuple containing arrays of binary strings.
/// So databases converted to such named tuples are handled column-wise.
///
/// The protocol follows the Duplicate protocol from <https://eprint.iacr.org/2019/518.pdf>.
/// For each column header, the following steps are performed.
/// 1. Sender selects an input column C_s.
/// 2. Sender and Receiver generate shared randomness B_r[i] for i in {1,...,num_entries-1}, W_0 and W_1 of size of a column without one entry.
/// 2. Sender selects the first entry and masks it with a random value B0_p also known to Programmer.
/// This value is assigned to B_r[0].
/// 3. Sender and programmer generate a random mask phi of the duplication bits.
/// 4. Sender computes two columns M0 and M1 such that
///    
///    M0[i] = C_s[i] - B_r[i] - W_(duplication_bits[i])[i],
///    M1[i] = B_r[i-1] - B_r[i] - W_(1-duplication_bits[i])[i].
///    
///    for i in {1,..., num_entries-1}.
/// 5. Sender sends M0 and M1 to Programmer.
/// 6. Programmer and Receiver generate a random value R of size of an input share.
/// 7. Programmer masks the duplication map by computing rho = phi XOR duplication_bits except for the first bit.
/// 8. Programmer sends rho to Receiver.
/// 9. Receiver selects W_(rho[i])[i] for i in {1,..., num_entries-1} and sends them to Programmer.
/// 10. Programmer computes
///
///     B_p[i] = M_(duplication_bits[i])[i] + W_(rho[i])[i] + dup_bits[i] * B_p[i-1]
///
///     for i in {1,..., num_entries-1}.
/// 11. Compute the share of Programmer equal to B_p - R + duplication_map(programmer column share)
/// 12. Compute the share of Receiver B_r + R
///
/// **WARNING**: this function should not be used before MPC compilation.
///
/// # Custom operation arguments
///
/// - tuple of 2-out-of-2 shares owned by Sender and Programmer
/// - a tuple of a duplication map array and the corresponding repetition bits known to Programmer
/// - tuple of 3 PRF keys used for multiplication
///
/// # Custom operation returns
///
/// Tuple of permuted 2-out-of-2 shares known to Receiver and Programmer
#[derive(Debug, Serialize, Deserialize, Eq, PartialEq, Hash)]
struct DuplicationMPC {
    pub sender_id: u64,
    pub programmer_id: u64, // The receiver ID is defined automatically
}

#[typetag::serde]
impl CustomOperationBody for DuplicationMPC {
    fn instantiate(&self, context: Context, argument_types: Vec<Type>) -> Result<Graph> {
        // Check permutation and input types
        let (num_entries, column_header_types) = check_and_extract_map_input_parameters(
            &argument_types,
            self.sender_id,
            self.programmer_id,
        )?;
        // An additional check that the duplication map is of the correct form
        let dup_map_t = argument_types[1].clone();
        if let Type::Tuple(dup_map_types) = dup_map_t.clone() {
            let dup_indices_t = dup_map_types[0].clone();
            let dup_bits_t = dup_map_types[1].clone();
            if !dup_indices_t.is_array() || !dup_bits_t.is_array() {
                panic!("Duplication map should contain two arrays");
            }
            if dup_indices_t.get_scalar_type() != UINT64 {
                panic!("Duplication map indices should be of the UINT64 type");
            }
            if dup_bits_t.get_scalar_type() != BIT {
                panic!("Duplication map bits should be of the BIT type");
            }
            let num_dup_indices = dup_indices_t.get_shape()[0];
            let num_dup_bits = dup_bits_t.get_shape()[0];
            if num_dup_indices != num_entries {
                panic!(
                    "Duplication map indices should be of length equal to the number of entries"
                );
            }
            if num_dup_bits != num_entries {
                panic!("Duplication map bits should be of length equal to the number of entries");
            }
        } else {
            panic!("Duplication map should be a tuple");
        }

        let sender_id = self.sender_id;
        let programmer_id = self.programmer_id;
        let receiver_id = get_receiver_id(sender_id, programmer_id);

        let shares_t = argument_types[0].clone();
        let prf_t = argument_types[2].clone();

        let g = context.create_graph()?;

        let shares = g.input(shares_t)?;
        let duplication_map = g.input(dup_map_t)?;

        let duplication_indices = duplication_map.tuple_get(0)?;
        let duplication_bits = duplication_map.tuple_get(1)?;

        // Generate randomness between all possible pairs of parties.
        let prf_keys = g.input(prf_t)?;

        // If key is known to parties A and B, then it must be unknown to party C.
        let prf_key_s_p = get_hidden_prf_key(prf_keys.clone(), receiver_id)?;
        let prf_key_p_r = get_hidden_prf_key(prf_keys.clone(), sender_id)?;
        let prf_key_s_r = get_hidden_prf_key(prf_keys, programmer_id)?;

        let programmer_share = shares.tuple_get(0)?;
        let sender_share = shares.tuple_get(1)?;

        let mut receiver_columns = vec![];
        let mut programmer_columns = vec![];
        for column_header_type in column_header_types {
            let column_header = column_header_type.0;
            // Sender selects an input column
            let sender_column = sender_share.named_tuple_get(column_header.clone())?;
            let column_t = sender_column.get_type()?;
            let column_shape = column_t.get_shape();
            // Sender and Receiver generate random B_r[i] for i in {1,..., num_entries-1}, W_0 and W_1 of size of an input share.
            let mut column_wout_entry_shape = column_shape.clone();
            column_wout_entry_shape[0] = num_entries - 1;
            let column_wout_entry_t =
                array_type(column_wout_entry_shape, column_t.get_scalar_type());
            let bi_r = prf_key_s_r.prf(0, column_wout_entry_t.clone())?;
            let w0 = prf_key_s_r.prf(0, column_wout_entry_t.clone())?;
            let w1 = prf_key_s_r.prf(0, column_wout_entry_t.clone())?;

            // Sender selects the first entry share and masks it with a random mask B_p[0] known also to Programmer.
            // The result is assigned to B_r[0].
            let entry0 = sender_column.get(vec![0])?;
            let b0_p = prf_key_s_p.prf(0, entry0.get_type()?)?;
            let b0_r = entry0.subtract(b0_p.clone())?;

            // Merge B_r[0] and B_r[i] for i in {1,..., num_entries-1}
            let b_r = g
                .create_tuple(vec![b0_r.clone(), bi_r.array_to_vector()?])?
                .reshape(vector_type(num_entries, b0_r.get_type()?))?
                .vector_to_array()?;

            // Sender and programmer generate a random mask phi of the duplication map
            let mut phi = prf_key_s_p.prf(0, array_type(vec![num_entries - 1], BIT))?;

            // Sender computes two columns M0 and M1 such that
            //
            //    M0[i] = sender_column[i] - B_r[i] - W_(duplication_bits[i])[i],
            //    M1[i] = B_r[i-1] - B_r[i] - W_(1-duplication_bits[i])[i]
            //
            // for i in {1,..., num_entries-1}
            let b_r_without_first_entry =
                b_r.get_slice(vec![SliceElement::SubArray(Some(1), None, None)])?;
            let b_r_without_last_entry = b_r.get_slice(vec![SliceElement::SubArray(
                None,
                Some(num_entries as i64 - 1),
                None,
            )])?;

            // Reshape duplication bits and phi to enable broadcasting
            let mut duplication_bits_wout_first_entry =
                duplication_bits.get_slice(vec![SliceElement::SubArray(Some(1), None, None)])?;
            if column_shape.len() > 1 {
                let mut new_shape = vec![1; column_shape.len()];
                new_shape[0] = num_entries - 1;
                duplication_bits_wout_first_entry = duplication_bits_wout_first_entry
                    .reshape(array_type(new_shape.clone(), BIT))?;
                phi = phi.reshape(array_type(new_shape, BIT))?;
            }

            let selected_w_for_m0 = select_node(phi.clone(), w1.clone(), w0.clone())?;
            let selected_w_for_m1 = select_node(phi.clone(), w0.clone(), w1.clone())?;
            let mut m0 = sender_column
                .get_slice(vec![SliceElement::SubArray(Some(1), None, None)])?
                .subtract(b_r_without_first_entry.clone())?
                .subtract(selected_w_for_m0)?;
            let mut m1 = b_r_without_last_entry
                .subtract(b_r_without_first_entry)?
                .subtract(selected_w_for_m1)?;

            // Sender sends M_0 and M_1 to Programmer
            m0 = m0
                .nop()?
                .add_annotation(NodeAnnotation::Send(sender_id, programmer_id))?;
            m1 = m1
                .nop()?
                .add_annotation(NodeAnnotation::Send(sender_id, programmer_id))?;

            // Programmer and Receiver generate a random value R of size of an input share
            let r = prf_key_p_r.prf(0, column_t.clone())?;

            // Programmer masks the duplication map by computing rho = phi XOR dup_map except for the first bit.
            let mut rho = duplication_bits_wout_first_entry.add(phi)?;
            rho = rho
                .nop()?
                .add_annotation(NodeAnnotation::Send(programmer_id, receiver_id))?;

            // Receiver selects W_(rho[i])[i] for i in {1,..., num_entries-1} and sends them to Programmer
            let selected_w_for_programmer = select_node(rho, w1, w0)?
                .nop()?
                .add_annotation(NodeAnnotation::Send(receiver_id, programmer_id))?;

            // Programmer computes
            //
            // B_p[i] = M_(duplication_bits[i])[i] + W_(rho[i])[i] + duplication_bits[i] * B_p[i-1]
            //
            // for i in {1,..., num_entries-1}.
            // B_p[0] is computed earlier.
            let m_plus_w = select_node(duplication_bits_wout_first_entry.clone(), m1, m0)?
                .add(selected_w_for_programmer)?;

            let b_p = g.segment_cumsum(
                m_plus_w,
                duplication_bits_wout_first_entry
                    .reshape(array_type(vec![num_entries - 1], BIT))?,
                b0_p.clone(),
            )?;

            // Compute the share of Programmer which is equal to
            // B_p - R + duplication_map(programmer column share)
            let programmer_result_column = b_p.subtract(r.clone())?.add(
                programmer_share
                    .named_tuple_get(column_header.clone())?
                    .gather(duplication_indices.clone(), 0)?,
            )?;

            let receiver_result_column = b_r.add(r)?;

            receiver_columns.push((column_header.clone(), receiver_result_column));
            programmer_columns.push((column_header, programmer_result_column));
        }
        let receiver_result_share = g.create_named_tuple(receiver_columns)?;
        let programmer_result_share = g.create_named_tuple(programmer_columns)?;

        g.create_tuple(vec![receiver_result_share, programmer_result_share])?
            .set_as_output()?
            .set_name("output")?;

        g.finalize()?;
        Ok(g)
    }

    fn get_name(&self) -> String {
        format!(
            "Duplication(sender:{},programming:{})",
            self.sender_id, self.programmer_id
        )
    }
}

>>>>>>> 2fa6e704
#[cfg(test)]
mod tests {
    use super::*;

    use crate::custom_ops::run_instantiation_pass;
    use crate::custom_ops::CustomOperation;
    use crate::data_types::scalar_type;
    use crate::data_types::ArrayShape;
    use crate::data_types::INT16;
    use crate::data_types::INT32;
    use crate::data_values::Value;
    use crate::evaluators::random_evaluate;
    use crate::graphs::create_context;
<<<<<<< HEAD
    use crate::inline::inline_ops::inline_operations;
    use crate::inline::inline_ops::InlineConfig;
    use crate::inline::inline_ops::InlineMode;
=======
    use crate::graphs::Operation;
    use crate::inline::inline_ops::inline_operations;
    use crate::inline::inline_ops::InlineConfig;
    use crate::inline::inline_ops::InlineMode;
    use crate::mpc::mpc_compiler::generate_prf_key_triple;
>>>>>>> 2fa6e704
    use crate::mpc::mpc_compiler::IOStatus;
    use crate::mpc::mpc_equivalence_class::generate_equivalence_class;
    use crate::mpc::mpc_equivalence_class::vector_class;
    use crate::mpc::mpc_equivalence_class::EquivalenceClasses;

    fn simple_hash_helper(
        input_shape: ArrayShape,
        hash_shape: ArrayShape,
        inputs: Vec<Value>,
    ) -> Result<Vec<u64>> {
        let c = create_context()?;
        let g = c.create_graph()?;
        let i = g.input(array_type(input_shape.clone(), BIT))?;
        let hash_matrix = g.input(array_type(hash_shape.clone(), BIT))?;
        let o = g.custom_op(CustomOperation::new(SimpleHash), vec![i, hash_matrix])?;
        g.set_output_node(o)?;
        g.finalize()?;
        c.set_main_graph(g.clone())?;
        c.finalize()?;
        let mapped_c = run_instantiation_pass(c)?.context;
        let result_value = random_evaluate(mapped_c.get_main_graph()?, inputs)?;
        let mut result_shape = input_shape[0..input_shape.len() - 1].to_vec();
        result_shape.insert(0, hash_shape[0]);
        let result_type = array_type(result_shape, UINT64);
        result_value.to_flattened_array_u64(result_type)
    }

    fn simple_hash_helper_fails(input_t: Type, hash_t: Type) -> Result<()> {
        let c = create_context()?;
        let g = c.create_graph()?;
        let i = g.input(input_t)?;
        let hash_matrix = g.input(hash_t)?;
        let o = g.custom_op(CustomOperation::new(SimpleHash), vec![i, hash_matrix])?;
        g.set_output_node(o)?;
        g.finalize()?;
        c.set_main_graph(g.clone())?;
        c.finalize()?;
        run_instantiation_pass(c)?;
        Ok(())
    }

    #[test]
    fn test_simple_hash() {
        || -> Result<()> {
            // no collision
            {
                // [2,3]-array
                let input = Value::from_flattened_array(&[1, 0, 1, 0, 0, 1], BIT)?;
                // [3,2,3]-array
                let hash_matrix = Value::from_flattened_array(
                    &[1, 0, 1, 0, 1, 0, 0, 1, 0, 1, 0, 1, 1, 0, 0, 0, 0, 1],
                    BIT,
                )?;
                // output [3,2]-array
                let expected = vec![0, 1, 0, 2, 3, 2];
                assert_eq!(
                    simple_hash_helper(vec![2, 3], vec![3, 2, 3], vec![input, hash_matrix])?,
                    expected
                );
            }
            // collisions
            {
                // [2,3]-array
                let input = Value::from_flattened_array(&[1, 0, 1, 0, 0, 0], BIT)?;
                // [3,2,3]-array
                let hash_matrix = Value::from_flattened_array(
                    &[1, 0, 1, 0, 1, 0, 0, 1, 0, 1, 0, 1, 1, 0, 0, 0, 0, 1],
                    BIT,
                )?;
                // output [3,2]-array
                let expected = vec![0, 0, 0, 0, 3, 0];
                assert_eq!(
                    simple_hash_helper(vec![2, 3], vec![3, 2, 3], vec![input, hash_matrix])?,
                    expected
                );
            }
            {
                // [2,2,2]-array
                let input = Value::from_flattened_array(&[1, 0, 0, 0, 1, 1, 0, 1], BIT)?;
                // [2,3,2]-array
                let hash_matrix =
                    Value::from_flattened_array(&[1, 0, 1, 0, 0, 1, 0, 1, 1, 0, 0, 1], BIT)?;
                // output [2,2,2]-array
                let expected = vec![3, 0, 2, 0, 7, 4, 7, 5];
                assert_eq!(
                    simple_hash_helper(vec![2, 2, 2], vec![2, 3, 2], vec![input, hash_matrix])?,
                    expected
                );
            }
            // malformed input
            {
                let input_t = scalar_type(BIT);
                let hash_t = array_type(vec![2, 3, 4], BIT);
                assert!(simple_hash_helper_fails(input_t, hash_t).is_err());
            }
            {
                let input_t = array_type(vec![5, 4], UINT64);
                let hash_t = array_type(vec![2, 3, 4], BIT);
                assert!(simple_hash_helper_fails(input_t, hash_t).is_err());
            }
            {
                let input_t = array_type(vec![4], BIT);
                let hash_t = array_type(vec![2, 3, 4], BIT);
                assert!(simple_hash_helper_fails(input_t, hash_t).is_err());
            }
            {
                let input_t = array_type(vec![5, 4], BIT);
                let hash_t = scalar_type(BIT);
                assert!(simple_hash_helper_fails(input_t, hash_t).is_err());
            }
            {
                let input_t = array_type(vec![5, 4], BIT);
                let hash_t = array_type(vec![3, 4], BIT);
                assert!(simple_hash_helper_fails(input_t, hash_t).is_err());
            }
            {
                let input_t = array_type(vec![5, 4], BIT);
                let hash_t = array_type(vec![2, 3, 4], UINT64);
                assert!(simple_hash_helper_fails(input_t, hash_t).is_err());
            }
            {
                let input_t = array_type(vec![5, 4], BIT);
                let hash_t = array_type(vec![2, 64, 4], BIT);
                assert!(simple_hash_helper_fails(input_t, hash_t).is_err());
            }
            {
                let input_t = array_type(vec![5, 4], BIT);
                let hash_t = array_type(vec![2, 3, 5], BIT);
                assert!(simple_hash_helper_fails(input_t, hash_t).is_err());
            }
            Ok(())
        }()
        .unwrap();
    }

    #[test]
    fn test_permutation() {
        let data_helper = |a_type: Type,
                           b_type: Type,
                           a_values: &[u64],
                           b_values: &[u64],
                           permutation_values: &[u64],
                           a_expected: &[u64],
                           b_expected: &[u64]|
         -> Result<()> {
            // test correct inputs
            let roles_helper = |sender_id: u64, programmer_id: u64| -> Result<()> {
                let c = create_context()?;

                let g = c.create_graph()?;

                let column_a = g.input(a_type.clone())?;
                let column_b = g.input(b_type.clone())?;

                // Generate PRF keys
                let key_t = array_type(vec![KEY_LENGTH], BIT);
<<<<<<< HEAD
                // PRF key known to parties 2 and 0
                let key_2_0 = g
                    .random(key_t.clone())?
                    .nop()?
                    .add_annotation(NodeAnnotation::Send(2, 0))?;
                // PRF key known to parties 0 and 1
                let key_0_1 = g
                    .random(key_t.clone())?
                    .nop()?
                    .add_annotation(NodeAnnotation::Send(0, 1))?;
                // PRF key known to parties 1 and 2
                let key_1_2 = g
                    .random(key_t.clone())?
                    .nop()?
                    .add_annotation(NodeAnnotation::Send(1, 2))?;
                let keys = g.create_tuple(vec![key_2_0, key_0_1, key_1_2])?;
=======
                let keys_vec = generate_prf_key_triple(g.clone())?;
                let keys = g.create_tuple(keys_vec)?;
>>>>>>> 2fa6e704
                // PRF key known only to Sender.
                let key_s = g.random(key_t.clone())?;
                // Split input into two shares between Sender and Programmer
                // Sender generates Programmer's shares
                let column_a_programmer_share = g.prf(key_s.clone(), 0, a_type.clone())?;
                let column_b_programmer_share = g.prf(key_s.clone(), 0, b_type.clone())?;
                // Sender computes its shares
                let column_a_sender_share = column_a.subtract(column_a_programmer_share.clone())?;
                let column_b_sender_share = column_b.subtract(column_b_programmer_share.clone())?;

                // Sender packs shares in named tuples and send one of them to Programmer
                let programmer_share = g
                    .create_named_tuple(vec![
                        ("a".to_owned(), column_a_programmer_share),
                        ("b".to_owned(), column_b_programmer_share),
                    ])?
                    .nop()?
                    .add_annotation(NodeAnnotation::Send(sender_id, programmer_id))?;
                let sender_share = g.create_named_tuple(vec![
                    ("a".to_owned(), column_a_sender_share),
                    ("b".to_owned(), column_b_sender_share),
                ])?;

                // Pack shares together
<<<<<<< HEAD
                let shares = g.create_tuple(vec![sender_share, programmer_share])?;
=======
                let shares = g.create_tuple(vec![programmer_share, sender_share])?;
>>>>>>> 2fa6e704

                // Permutation input
                let permutation =
                    g.input(array_type(vec![permutation_values.len() as u64], UINT64))?;

                // Permuted shares
                let permuted_shares = g.custom_op(
                    CustomOperation::new(PermutationMPC {
                        sender_id,
                        programmer_id,
                    }),
                    vec![shares, permutation, keys],
                )?;

                // Sum permuted shares
<<<<<<< HEAD
                let receiver_permuted_share = permuted_shares.tuple_get(0)?;
                let programmer_permuted_share = permuted_shares.tuple_get(1)?;
=======
                let receiver_permuted_share = permuted_shares.tuple_get(1)?;
                let programmer_permuted_share = permuted_shares.tuple_get(0)?;
>>>>>>> 2fa6e704

                let permuted_column_a = receiver_permuted_share
                    .named_tuple_get("a".to_owned())?
                    .add(programmer_permuted_share.named_tuple_get("a".to_owned())?)?;
                let permuted_column_b = receiver_permuted_share
                    .named_tuple_get("b".to_owned())?
                    .add(programmer_permuted_share.named_tuple_get("b".to_owned())?)?;

                // Combine permuted columns
                g.create_tuple(vec![permuted_column_a, permuted_column_b])?
                    .set_as_output()?;

                g.finalize()?;
                g.set_as_main()?;
                c.finalize()?;

                let instantiated_c = run_instantiation_pass(c)?.context;
                let inlined_c = inline_operations(
                    instantiated_c,
                    InlineConfig {
                        default_mode: InlineMode::Simple,
                        ..Default::default()
                    },
                )?;

                let result_hashmap = generate_equivalence_class(
                    inlined_c.clone(),
                    vec![vec![
                        IOStatus::Party(sender_id),
                        IOStatus::Party(sender_id),
                        IOStatus::Party(programmer_id),
                    ]],
                )?;

                let receiver_id = PARTIES as u64 - sender_id - programmer_id;
                let private_class = EquivalenceClasses::Atomic(vec![vec![0], vec![1], vec![2]]);
                // data shared by Sender and Programmer
                let share_r_sp = EquivalenceClasses::Atomic(vec![
                    vec![receiver_id],
                    vec![sender_id, programmer_id],
                ]);
                // data shared by the Receiver and Programmer
                let share_s_rp = EquivalenceClasses::Atomic(vec![
                    vec![sender_id],
                    vec![receiver_id, programmer_id],
                ]);
                // data shared by Receiver and Sender
                let share_p_rs = EquivalenceClasses::Atomic(vec![
                    vec![programmer_id],
                    vec![receiver_id, sender_id],
                ]);
                // data shared by parties 0 and 1
                let share_2_01 = EquivalenceClasses::Atomic(vec![vec![2], vec![0, 1]]);
                // data shared by parties 1 and 2
                let share_0_12 = EquivalenceClasses::Atomic(vec![vec![0], vec![1, 2]]);
                // data shared by parties 2 and 0
                let share_1_20 = EquivalenceClasses::Atomic(vec![vec![1], vec![2, 0]]);

                let private_pair = vector_class(vec![private_class.clone(); 2]);
                let programmers_share_class = vector_class(vec![share_r_sp.clone(); 2]);

                let expected_classes = vec![
                    // both inputs should be known only to Sender
                    private_class.clone(),
                    private_class.clone(),
                    // First PRF key
                    private_class.clone(),
                    share_1_20.clone(),
                    // Second PRF key
                    private_class.clone(),
                    share_2_01.clone(),
                    // Third PRF key
                    private_class.clone(),
                    share_0_12.clone(),
                    // All PRF keys
                    vector_class(vec![
                        share_1_20.clone(),
                        share_2_01.clone(),
                        share_0_12.clone(),
                    ]),
                    // PRF key known to Sender
                    private_class.clone(),
                    // Programmer's input shares
                    private_class.clone(),
                    private_class.clone(),
                    // Sender's input shares
                    private_class.clone(),
                    private_class.clone(),
                    // Programmer's share
                    private_pair.clone(),
                    programmers_share_class.clone(),
                    // Sender's share
                    private_pair.clone(),
                    // Tuple of both shares
<<<<<<< HEAD
                    vector_class(vec![private_pair.clone(), programmers_share_class.clone()]),
=======
                    vector_class(vec![programmers_share_class.clone(), private_pair.clone()]),
>>>>>>> 2fa6e704
                    // Permutation input
                    private_class.clone(),
                    // Sender's permutation generated by Programmer
                    private_class.clone(),
                    // Inverse of Sender's permutation
                    private_class.clone(),
                    // Receiver's permutation generated by Programmer
                    private_class.clone(),
                    // Sender's permutation after sending to Sender
                    share_r_sp.clone(),
                    // Receiver's permutation after sending to Receiver
                    share_s_rp.clone(),
                    // PRF key known to Sender and Programmer
                    share_r_sp.clone(),
                    // PRF key known to Receiver and Programmer
                    share_s_rp.clone(),
                    // Sender's share
                    private_pair.clone(),
                    // Programmer's share
                    programmers_share_class.clone(),
                    // Sender's share of the first column
                    private_class.clone(),
                    // Permuted Sender's share of the first column
                    private_class.clone(),
                    // Random mask known to Sender and Programmer
                    share_r_sp.clone(),
                    // Masked permuted Sender's share of the first column
                    private_class.clone(),
                    // Masked permuted Sender's share of the first column sent to Receiver
                    share_p_rs.clone(),
                    // Receiver permutes the above share
                    private_class.clone(),
                    // Random mask known to Receiver and Programmer
                    share_s_rp.clone(),
                    // Receiver's resulting share of the permuted first column
                    private_class.clone(),
                    // Sender's share of the first column (since Sender shared data)
                    share_r_sp.clone(),
                    // Permutation of Sender's mask
                    private_class.clone(),
                    // Sum of the permuted Sender's mask and Receiver's mask
                    private_class.clone(),
                    // Permutation of Programmer's share of the first column
                    private_class.clone(),
                    // Programmer's resulting share of the permuted first column
                    private_class.clone(),
                    // Sender's share of the second column
                    private_class.clone(),
                    // Permuted Sender's share of the second column
                    private_class.clone(),
                    // Random mask known to Sender and Programmer
                    share_r_sp.clone(),
                    // Masked permuted Sender's share of the second column
                    private_class.clone(),
                    // Masked permuted Sender's share of the second column sent to Receiver
                    share_p_rs.clone(),
                    // Receiver permutes the above share
                    private_class.clone(),
                    // Random mask known to Receiver and Programmer
                    share_s_rp.clone(),
                    // Receiver's resulting share of the permuted second column
                    private_class.clone(),
                    // Sender's share of the second column (since Sender shared data)
                    share_r_sp,
                    // Permutation of Sender's mask
                    private_class.clone(),
                    // Sum of the permuted Sender's mask and Receiver's mask
                    private_class.clone(),
                    // Permutation of Programmer's share of the second column
                    private_class.clone(),
                    // Programmer's resulting share of the permuted second column
                    private_class.clone(),
                    // Receiver's result share of the named tuple
                    private_pair.clone(),
                    // Programmer's result share of the named tuple
                    private_pair.clone(),
                    // Both shares combined (the output of the protocol)
                    vector_class(vec![private_pair.clone(); 2]),
                ];
                let mut result_classes = vec![];
                for i in 0..expected_classes.len() as u64 {
                    result_classes.push((*result_hashmap.get(&(0, i)).unwrap()).clone());
                }
                assert_eq!(result_classes, expected_classes);

                // Check evaluation
                let result = random_evaluate(
                    inlined_c.get_main_graph()?,
                    vec![
                        Value::from_flattened_array(a_values.clone(), a_type.get_scalar_type())?,
                        Value::from_flattened_array(b_values.clone(), b_type.get_scalar_type())?,
                        Value::from_flattened_array(permutation_values.clone(), UINT64)?,
                    ],
                )?;
                let mut result_a_shape = a_type.get_shape();
                result_a_shape[0] = permutation_values.len() as u64;
                let result_a_type = array_type(result_a_shape, a_type.get_scalar_type());

                let mut result_b_shape = b_type.get_shape();
                result_b_shape[0] = permutation_values.len() as u64;
                let result_b_type = array_type(result_b_shape, b_type.get_scalar_type());

                let result_a =
                    result.to_vector()?[0].to_flattened_array_u64(result_a_type.clone())?;
                let result_b =
                    result.to_vector()?[1].to_flattened_array_u64(result_b_type.clone())?;
                assert_eq!(&result_a, a_expected.clone());
                assert_eq!(&result_b, b_expected.clone());
                Ok(())
            };
            roles_helper(1, 0)?;
            roles_helper(0, 1)?;
            roles_helper(1, 2)?;
            roles_helper(2, 1)?;
            roles_helper(0, 2)?;
            roles_helper(2, 0)?;
            Ok(())
        };

        data_helper(
            array_type(vec![5], INT32),
            array_type(vec![5], INT16),
            &[1, 2, 3, 4, 5],
            &[10, 20, 30, 40, 50],
            &[1, 0, 3, 4, 2],
            &[2, 1, 4, 5, 3],
            &[20, 10, 40, 50, 30],
        )
        .unwrap();

        data_helper(
            array_type(vec![5], INT32),
            array_type(vec![5], UINT64),
            &[1, 2, 3, 4, 5],
            &[10, 20, 30, 40, 50],
            &[0, 1, 2],
            &[1, 2, 3],
            &[10, 20, 30],
        )
        .unwrap();

        data_helper(
            array_type(vec![5, 2], BIT),
            array_type(vec![5], UINT64),
            &[0, 0, 0, 1, 1, 0, 1, 1, 0, 1],
            &[10, 20, 30, 40, 50],
            &[0, 2, 4, 1],
            &[0, 0, 1, 0, 0, 1, 0, 1],
            &[10, 30, 50, 20],
        )
        .unwrap();
    }
<<<<<<< HEAD
=======

    #[test]
    fn test_duplication() {
        let data_helper = |a_type: Type,
                           b_type: Type,
                           a_values: &[u64],
                           b_values: &[u64],
                           duplication_indices: &[u64],
                           a_expected: &[u64],
                           b_expected: &[u64]|
         -> Result<()> {
            // test correct inputs
            let roles_helper = |sender_id: u64, programmer_id: u64| -> Result<()> {
                let c = create_context()?;

                let g = c.create_graph()?;

                let column_a = g.input(a_type.clone())?;
                let column_b = g.input(b_type.clone())?;

                // Generate PRF keys
                let key_t = array_type(vec![KEY_LENGTH], BIT);
                let keys_vec = generate_prf_key_triple(g.clone())?;
                let keys = g.create_tuple(keys_vec)?;
                // PRF key known only to Sender.
                let key_s = g.random(key_t.clone())?;
                // Split input into two shares between Sender and Programmer
                // Sender generates Programmer's shares
                let column_a_programmer_share = g.prf(key_s.clone(), 0, a_type.clone())?;
                let column_b_programmer_share = g.prf(key_s.clone(), 0, b_type.clone())?;
                // Sender computes its shares
                let column_a_sender_share = column_a.subtract(column_a_programmer_share.clone())?;
                let column_b_sender_share = column_b.subtract(column_b_programmer_share.clone())?;

                // Sender packs shares in named tuples and send one of them to Programmer
                let programmer_share = g
                    .create_named_tuple(vec![
                        ("a".to_owned(), column_a_programmer_share),
                        ("b".to_owned(), column_b_programmer_share),
                    ])?
                    .nop()?
                    .add_annotation(NodeAnnotation::Send(sender_id, programmer_id))?;
                let sender_share = g.create_named_tuple(vec![
                    ("a".to_owned(), column_a_sender_share),
                    ("b".to_owned(), column_b_sender_share),
                ])?;

                // Pack shares together
                let shares = g.create_tuple(vec![programmer_share, sender_share])?;

                // Duplication map input
                let num_entries = duplication_indices.len();
                let duplication_map = g.input(tuple_type(vec![
                    array_type(vec![num_entries as u64], UINT64),
                    array_type(vec![num_entries as u64], BIT),
                ]))?;

                // Duplicated shares
                let duplicated_shares = g
                    .custom_op(
                        CustomOperation::new(DuplicationMPC {
                            sender_id,
                            programmer_id,
                        }),
                        vec![shares, duplication_map, keys],
                    )?
                    .set_name("Duplication output")?;

                // Sum duplicated shares
                let receiver_duplicated_share = duplicated_shares.tuple_get(1)?;
                let programmer_duplicated_share = duplicated_shares.tuple_get(0)?;

                let duplicated_column_a = receiver_duplicated_share
                    .named_tuple_get("a".to_owned())?
                    .add(programmer_duplicated_share.named_tuple_get("a".to_owned())?)?;
                let duplicated_column_b = receiver_duplicated_share
                    .named_tuple_get("b".to_owned())?
                    .add(programmer_duplicated_share.named_tuple_get("b".to_owned())?)?;

                // Combine duplicated columns
                g.create_tuple(vec![duplicated_column_a, duplicated_column_b])?
                    .set_as_output()?;

                g.finalize()?;
                g.set_as_main()?;
                c.finalize()?;

                let instantiated_c = run_instantiation_pass(c)?.context;
                let inlined_c = inline_operations(
                    instantiated_c,
                    InlineConfig {
                        default_mode: InlineMode::Simple,
                        ..Default::default()
                    },
                )?;

                let result_hashmap = generate_equivalence_class(
                    inlined_c.clone(),
                    vec![vec![
                        IOStatus::Party(sender_id),
                        IOStatus::Party(sender_id),
                        IOStatus::Party(programmer_id),
                    ]],
                )?;

                let receiver_id = PARTIES as u64 - sender_id - programmer_id;
                let private_class = EquivalenceClasses::Atomic(vec![vec![0], vec![1], vec![2]]);
                // data shared by Sender and Programmer
                let share_r_sp = EquivalenceClasses::Atomic(vec![
                    vec![receiver_id],
                    vec![sender_id, programmer_id],
                ]);
                // data shared by the Receiver and Programmer
                let share_s_rp = EquivalenceClasses::Atomic(vec![
                    vec![sender_id],
                    vec![receiver_id, programmer_id],
                ]);
                // data shared by parties 0 and 1
                let share_2_01 = EquivalenceClasses::Atomic(vec![vec![2], vec![0, 1]]);
                // data shared by parties 1 and 2
                let share_0_12 = EquivalenceClasses::Atomic(vec![vec![0], vec![1, 2]]);
                // data shared by parties 2 and 0
                let share_1_20 = EquivalenceClasses::Atomic(vec![vec![1], vec![2, 0]]);

                let private_pair = vector_class(vec![private_class.clone(); 2]);
                let programmers_share_class = vector_class(vec![share_r_sp.clone(); 2]);

                // Check ownership of nodes with Send instructions
                let nodes = inlined_c.get_main_graph()?.get_nodes();
                let mut sent_nodes_classes = vec![];
                for node in nodes {
                    if node.get_operation() == Operation::NOP {
                        sent_nodes_classes
                            .push((*result_hashmap.get(&node.get_global_id()).unwrap()).clone());
                    }
                }

                let expected_classes = vec![
                    // First PRF key
                    share_1_20.clone(),
                    // Second PRF key
                    share_2_01.clone(),
                    // Third PRF key
                    share_0_12.clone(),
                    // Programmer's share created by Sender
                    programmers_share_class.clone(),
                    // COLUMN 1
                    // Sender sends M_0 and M_1 to Programmer
                    share_r_sp.clone(),
                    share_r_sp.clone(),
                    // Masked duplication bits (rho) that Programmer sends to Receiver
                    share_s_rp.clone(),
                    // Entries of W_0 and W_1 selected by rho
                    share_s_rp.clone(),
                    // COLUMN 2
                    // Sender sends M_0 and M_1 to Programmer
                    share_r_sp.clone(),
                    share_r_sp.clone(),
                    // Masked duplication bits (rho) that Programmer sends to Receiver
                    share_s_rp.clone(),
                    // Entries of W_0 and W_1 selected by rho
                    share_s_rp.clone(),
                ];
                assert_eq!(sent_nodes_classes, expected_classes);

                // Check the ownership of the protocol output
                let output_node_id = inlined_c
                    .get_main_graph()?
                    .retrieve_node("Duplication output")?
                    .get_global_id();
                assert_eq!(
                    result_hashmap.get(&output_node_id).unwrap(),
                    &vector_class(vec![private_pair.clone(); 2])
                );

                // Check evaluation
                let mut duplication_bits = vec![0u64; num_entries];
                for i in 1..num_entries {
                    if duplication_indices[i] == duplication_indices[i - 1] {
                        duplication_bits[i] = 1;
                    }
                }
                let result = random_evaluate(
                    inlined_c.get_main_graph()?,
                    vec![
                        Value::from_flattened_array(a_values.clone(), a_type.get_scalar_type())?,
                        Value::from_flattened_array(b_values.clone(), b_type.get_scalar_type())?,
                        Value::from_vector(vec![
                            Value::from_flattened_array(duplication_indices.clone(), UINT64)?,
                            Value::from_flattened_array(&duplication_bits, BIT)?,
                        ]),
                    ],
                )?;
                let mut result_a_shape = a_type.get_shape();
                result_a_shape[0] = num_entries as u64;
                let result_a_type = array_type(result_a_shape, a_type.get_scalar_type());

                let mut result_b_shape = b_type.get_shape();
                result_b_shape[0] = num_entries as u64;
                let result_b_type = array_type(result_b_shape, b_type.get_scalar_type());

                let result_a =
                    result.to_vector()?[0].to_flattened_array_u64(result_a_type.clone())?;
                let result_b =
                    result.to_vector()?[1].to_flattened_array_u64(result_b_type.clone())?;
                assert_eq!(&result_a, a_expected.clone());
                assert_eq!(&result_b, b_expected.clone());
                Ok(())
            };
            roles_helper(1, 0)?;
            roles_helper(0, 1)?;
            roles_helper(1, 2)?;
            roles_helper(2, 1)?;
            roles_helper(0, 2)?;
            roles_helper(2, 0)?;
            Ok(())
        };

        data_helper(
            array_type(vec![5], INT32),
            array_type(vec![5], INT16),
            &[1, 2, 3, 4, 5],
            &[10, 20, 30, 40, 50],
            &[0, 1, 2, 3, 4],
            &[1, 2, 3, 4, 5],
            &[10, 20, 30, 40, 50],
        )
        .unwrap();

        data_helper(
            array_type(vec![5], INT32),
            array_type(vec![5], INT16),
            &[1, 2, 3, 4, 5],
            &[10, 20, 30, 40, 50],
            &[0, 1, 1, 3, 4],
            &[1, 2, 2, 4, 5],
            &[10, 20, 20, 40, 50],
        )
        .unwrap();

        data_helper(
            array_type(vec![5], INT32),
            array_type(vec![5], UINT64),
            &[1, 2, 3, 4, 5],
            &[10, 20, 30, 40, 50],
            &[0, 0, 0, 0, 0],
            &[1, 1, 1, 1, 1],
            &[10, 10, 10, 10, 10],
        )
        .unwrap();

        data_helper(
            array_type(vec![5, 2], INT32),
            array_type(vec![5], UINT64),
            &[1, 2, 3, 4, 5, 6, 7, 8, 9, 10],
            &[10, 20, 30, 40, 50],
            &[0, 1, 1, 3, 4],
            &[1, 2, 3, 4, 3, 4, 7, 8, 9, 10],
            &[10, 20, 20, 40, 50],
        )
        .unwrap();
    }
>>>>>>> 2fa6e704
}<|MERGE_RESOLUTION|>--- conflicted
+++ resolved
@@ -3,20 +3,13 @@
 use crate::custom_ops::CustomOperationBody;
 use crate::data_types::{array_type, tuple_type, vector_type, Type, BIT, UINT64};
 use crate::errors::Result;
-<<<<<<< HEAD
-use crate::graphs::{Context, Graph, NodeAnnotation};
-=======
 use crate::graphs::{Context, Graph, Node, NodeAnnotation, SliceElement};
->>>>>>> 2fa6e704
 use crate::ops::utils::{pull_out_bits, put_in_bits, zeros};
 
 use serde::{Deserialize, Serialize};
 
 use super::mpc_compiler::{KEY_LENGTH, PARTIES};
-<<<<<<< HEAD
-=======
 use super::utils::select_node;
->>>>>>> 2fa6e704
 
 /// Adds a node returning hash values of an input array of binary strings using provided hash functions.
 ///
@@ -156,8 +149,6 @@
     }
 }
 
-<<<<<<< HEAD
-=======
 type ColumnHeaderTypes = Vec<(String, Arc<Type>)>;
 
 // Checks inputs of permutation, duplication and switching network maps and returns the number of entries and a vector of column types.
@@ -234,7 +225,6 @@
     prf_keys.tuple_get(key_index)
 }
 
->>>>>>> 2fa6e704
 /// Adds a node that permutes an array shared between Sender and Programmer using a permutation known to Programmer.
 /// The output shares are returned only to Receiver and Programmer.
 ///
@@ -273,72 +263,6 @@
 impl CustomOperationBody for PermutationMPC {
     fn instantiate(&self, context: Context, argument_types: Vec<Type>) -> Result<Graph> {
         // Check permutation and input types
-<<<<<<< HEAD
-        if argument_types.len() != 3 {
-            panic!("Permutation protocol should have 3 input types");
-        }
-        let shares_t = argument_types[0].clone();
-        let (num_entries, column_header_types) =
-            if let Type::Tuple(shares_type_vector) = shares_t.clone() {
-                if shares_type_vector.len() != 2 {
-                    panic!("There should be only 2 shares in the input tuple");
-                }
-                let share_t = (*shares_type_vector[0]).clone();
-                if share_t != (*shares_type_vector[1]).clone() {
-                    panic!("Input shares must be of the same type");
-                }
-                if let Type::NamedTuple(column_string_type_vector) = share_t {
-                    let mut num_column_entries = 0;
-                    for v in column_string_type_vector.iter() {
-                        let column_type = (*v.1).clone();
-                        let column_shape = column_type.get_shape();
-                        if !column_type.is_array() {
-                            panic!("Column must be an array");
-                        }
-                        if num_column_entries == 0 {
-                            num_column_entries = column_shape[0];
-                        }
-                        if num_column_entries != column_shape[0] {
-                            panic!("Number of entries should be the same in all columns");
-                        }
-                    }
-                    (num_column_entries, column_string_type_vector)
-                } else {
-                    panic!("Each share must be a named tuple");
-                }
-            } else {
-                panic!("Input shares must be a tuple of 2 elements");
-            };
-        let permutation_t = argument_types[1].clone();
-        if !permutation_t.is_array() {
-            panic!("Permutation must be an array");
-        }
-        if permutation_t.get_shape()[0] > num_entries {
-            panic!("Permutation length must be smaller than the number of entries");
-        }
-        let prf_t = argument_types[2].clone();
-        let expected_key_type = tuple_type(vec![array_type(vec![KEY_LENGTH], BIT); 3]);
-        if prf_t != expected_key_type {
-            panic!(
-                "PRF key type should be a tuple of 3 binary arrays of length {}",
-                KEY_LENGTH
-            );
-        }
-        if self.sender_id >= PARTIES as u64 {
-            panic!("Sender ID is incorrect");
-        }
-        if self.programmer_id >= PARTIES as u64 {
-            panic!("Programmer ID is incorrect");
-        }
-        if self.sender_id == self.programmer_id {
-            panic!("Programmer ID should be different from the Sender ID")
-        }
-
-        let sender_id = self.sender_id;
-        let programmer_id = self.programmer_id;
-        // This is correct only if PARTIES = 3.
-        let receiver_id = PARTIES as u64 - sender_id - programmer_id;
-=======
         let (num_entries, column_header_types) = check_and_extract_map_input_parameters(
             &argument_types,
             self.sender_id,
@@ -359,7 +283,6 @@
         let sender_id = self.sender_id;
         let programmer_id = self.programmer_id;
         let receiver_id = get_receiver_id(sender_id, programmer_id);
->>>>>>> 2fa6e704
 
         let g = context.create_graph()?;
 
@@ -384,22 +307,11 @@
 
         // Choose PRF keys known to Sender and Programmer, Programmer and Receiver.
         // If key is known to parties A and B, then it must be unknown to party C.
-<<<<<<< HEAD
-        // If C has ID = k, then it knows keys prf_keys[k] and prf_keys[(k+1)%3], but has no clue about prf_keys[(k-1)%3]
-        let key_s_p_index = ((receiver_id as usize + PARTIES - 1) % PARTIES) as u64;
-        let prf_key_s_p = prf_keys.tuple_get(key_s_p_index)?;
-        let key_p_r_index = ((sender_id as usize + PARTIES - 1) % PARTIES) as u64;
-        let prf_key_p_r = prf_keys.tuple_get(key_p_r_index)?;
-
-        let sender_share = shares.tuple_get(0)?;
-        let programmer_share = shares.tuple_get(1)?;
-=======
         let prf_key_s_p = get_hidden_prf_key(prf_keys.clone(), receiver_id)?;
         let prf_key_p_r = get_hidden_prf_key(prf_keys, sender_id)?;
 
         let sender_share = shares.tuple_get(1)?;
         let programmer_share = shares.tuple_get(0)?;
->>>>>>> 2fa6e704
         let mut receiver_columns = vec![];
         let mut programmer_columns = vec![];
         for column_header_type in column_header_types {
@@ -449,11 +361,7 @@
         let receiver_result_share = g.create_named_tuple(receiver_columns)?;
         let programmer_result_share = g.create_named_tuple(programmer_columns)?;
 
-<<<<<<< HEAD
-        g.create_tuple(vec![receiver_result_share, programmer_result_share])?
-=======
         g.create_tuple(vec![programmer_result_share, receiver_result_share])?
->>>>>>> 2fa6e704
             .set_as_output()?;
 
         g.finalize()?;
@@ -468,8 +376,6 @@
     }
 }
 
-<<<<<<< HEAD
-=======
 /// Adds a node that duplicates some elements of an array shared between Sender and Programmer using a duplication map known to Programmer.
 /// The output shares are returned only to Receiver and Programmer.
 ///
@@ -729,7 +635,6 @@
     }
 }
 
->>>>>>> 2fa6e704
 #[cfg(test)]
 mod tests {
     use super::*;
@@ -743,17 +648,11 @@
     use crate::data_values::Value;
     use crate::evaluators::random_evaluate;
     use crate::graphs::create_context;
-<<<<<<< HEAD
-    use crate::inline::inline_ops::inline_operations;
-    use crate::inline::inline_ops::InlineConfig;
-    use crate::inline::inline_ops::InlineMode;
-=======
     use crate::graphs::Operation;
     use crate::inline::inline_ops::inline_operations;
     use crate::inline::inline_ops::InlineConfig;
     use crate::inline::inline_ops::InlineMode;
     use crate::mpc::mpc_compiler::generate_prf_key_triple;
->>>>>>> 2fa6e704
     use crate::mpc::mpc_compiler::IOStatus;
     use crate::mpc::mpc_equivalence_class::generate_equivalence_class;
     use crate::mpc::mpc_equivalence_class::vector_class;
@@ -910,27 +809,8 @@
 
                 // Generate PRF keys
                 let key_t = array_type(vec![KEY_LENGTH], BIT);
-<<<<<<< HEAD
-                // PRF key known to parties 2 and 0
-                let key_2_0 = g
-                    .random(key_t.clone())?
-                    .nop()?
-                    .add_annotation(NodeAnnotation::Send(2, 0))?;
-                // PRF key known to parties 0 and 1
-                let key_0_1 = g
-                    .random(key_t.clone())?
-                    .nop()?
-                    .add_annotation(NodeAnnotation::Send(0, 1))?;
-                // PRF key known to parties 1 and 2
-                let key_1_2 = g
-                    .random(key_t.clone())?
-                    .nop()?
-                    .add_annotation(NodeAnnotation::Send(1, 2))?;
-                let keys = g.create_tuple(vec![key_2_0, key_0_1, key_1_2])?;
-=======
                 let keys_vec = generate_prf_key_triple(g.clone())?;
                 let keys = g.create_tuple(keys_vec)?;
->>>>>>> 2fa6e704
                 // PRF key known only to Sender.
                 let key_s = g.random(key_t.clone())?;
                 // Split input into two shares between Sender and Programmer
@@ -955,11 +835,7 @@
                 ])?;
 
                 // Pack shares together
-<<<<<<< HEAD
-                let shares = g.create_tuple(vec![sender_share, programmer_share])?;
-=======
                 let shares = g.create_tuple(vec![programmer_share, sender_share])?;
->>>>>>> 2fa6e704
 
                 // Permutation input
                 let permutation =
@@ -975,13 +851,8 @@
                 )?;
 
                 // Sum permuted shares
-<<<<<<< HEAD
-                let receiver_permuted_share = permuted_shares.tuple_get(0)?;
-                let programmer_permuted_share = permuted_shares.tuple_get(1)?;
-=======
                 let receiver_permuted_share = permuted_shares.tuple_get(1)?;
                 let programmer_permuted_share = permuted_shares.tuple_get(0)?;
->>>>>>> 2fa6e704
 
                 let permuted_column_a = receiver_permuted_share
                     .named_tuple_get("a".to_owned())?
@@ -1076,11 +947,7 @@
                     // Sender's share
                     private_pair.clone(),
                     // Tuple of both shares
-<<<<<<< HEAD
-                    vector_class(vec![private_pair.clone(), programmers_share_class.clone()]),
-=======
                     vector_class(vec![programmers_share_class.clone(), private_pair.clone()]),
->>>>>>> 2fa6e704
                     // Permutation input
                     private_class.clone(),
                     // Sender's permutation generated by Programmer
@@ -1233,8 +1100,6 @@
         )
         .unwrap();
     }
-<<<<<<< HEAD
-=======
 
     #[test]
     fn test_duplication() {
@@ -1497,5 +1362,4 @@
         )
         .unwrap();
     }
->>>>>>> 2fa6e704
 }