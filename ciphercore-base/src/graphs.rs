--- conflicted
+++ resolved
@@ -180,8 +180,6 @@
             }
         };
         write!(f, "{operation_name}")
-<<<<<<< HEAD
-=======
     }
 }
 
@@ -200,7 +198,6 @@
             }
             _ => Err(runtime_error!("Operation is not a PRF operation")),
         }
->>>>>>> bffe48dc
     }
 }
 
