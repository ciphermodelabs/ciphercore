//! Crucial structs, enums, functions and types to create computation graphs.
use atomic_refcell::AtomicRefCell;
use std::collections::HashMap;
use std::fmt;
use std::hash::Hash;
use std::hash::Hasher;
use std::ptr;
use std::sync::Arc;
use std::sync::Weak;

use serde::{Deserialize, Deserializer, Serialize, Serializer};

use crate::constants::type_size_limit_constants;
use crate::custom_ops::CustomOperation;
use crate::data_types::{get_size_estimation_in_bits, ArrayShape, ScalarType, Type};
use crate::data_values::Value;
use crate::errors::Result;
use crate::type_inference::{create_type_inference_worker, TypeInferenceWorker};

use crate::version::{VersionedData, DATA_VERSION};

#[cfg(feature = "py-binding")]
use crate::custom_ops::PyBindingCustomOperation;
#[cfg(feature = "py-binding")]
use crate::data_types::{PyBindingScalarType, PyBindingType};
#[cfg(feature = "py-binding")]
use crate::typed_value::PyBindingTypedValue;
#[cfg(feature = "py-binding")]
use pywrapper_macro::{enum_to_struct_wrapper, fn_wrapper, impl_wrapper, struct_wrapper};

/// This enum represents different types of slice elements that are used to create indexing slices (see [Slice] and [Graph::get_slice]).
///
/// The semantics is similar to [the NumPy slice indexing](https://numpy.org/doc/stable/user/basics.indexing.html).
#[derive(Clone, Debug, Serialize, Deserialize, PartialEq, Eq)]
#[cfg_attr(feature = "py-binding", enum_to_struct_wrapper)]
pub enum SliceElement {
    /// Single index of a given array dimension.
    ///
    /// The index is given by a signed integer. If negative, the index is interpreted as in [NumPy](https://numpy.org/doc/stable/user/basics.indexing.html).
    ///
    /// For example, to choose all the elements of an array with the last index in the first dimension and the first index in the second dimension, one can use a slice `vec![SingleIndex(-1), SingleIndex(0)]`.
    SingleIndex(i64),
    /// Sub-array denotes a range of indices of a given array dimension.
    ///
    /// It follows the description of [the NumPy basic slice](https://numpy.org/doc/stable/user/basics.indexing.html), which is defined by 3 signed integers: `start`, `stop`, `step`. `step` can't be equal to zero.
    ///
    /// For example, to choose all the elements of an array with even indices in the first dimension, one can use a slice `vec![SubArray(Some(0), None, Some(2))].
    SubArray(Option<i64>, Option<i64>, Option<i64>),
    /// Ellipsis denotes several dimensions where indices are not restricted.
    ///
    /// For example, to choose all the elements of an array with index `0` in the first dimension and index `2` in the last dimension, one can use a slice `vec![SingleIndex(0), Ellipsis, SingleIndex(2)]`.
    Ellipsis,
}

/// Slice type denotes an indexing slice (see [NumPy slicing](https://numpy.org/doc/stable/user/basics.indexing.html)).
///
/// It is a vector of slice elements that describes the indices of a sub-array in any appropriate array.
pub type Slice = Vec<SliceElement>;

#[doc(hidden)]
#[derive(Clone, Debug, Serialize, Deserialize, PartialEq, Eq)]
pub enum Operation {
    Input(Type),
    Add,
    Subtract,
    Multiply,
    // Elementwise multiplication of integer arrays by bit arrays.
    // It leaves an integer array element as is or make it zero it depending on a bit array element.
    MixedMultiply,
    // Dot operation follows the numpy (tensor)dot semantics: https://numpy.org/doc/stable/reference/generated/numpy.dot.html
    Dot,
    // Matmul operation follows the numpy matmul semantics: https://numpy.org/doc/stable/reference/generated/numpy.matmul.html
    // In particular, unlike Dot, it doesn't support scalar inputs.
    Matmul,
    Truncate(u64),
    Sum(ArrayShape),
    PermuteAxes(ArrayShape),
    Get(ArrayShape),
    GetSlice(Slice),
    Reshape(Type),
    NOP,
    Random(Type),
    PRF(u64, Type),
    Stack(ArrayShape),
    Constant(Type, Value),
    A2B,
    B2A(ScalarType),
    CreateTuple,
    CreateNamedTuple(Vec<String>),
    CreateVector(Type),
    TupleGet(u64),
    NamedTupleGet(String),
    VectorGet,
    Zip,
    Repeat(u64),
    Call,
    Iterate,
    ArrayToVector,
    VectorToArray,
    RandomPermutation(u64),
    Gather(u64),
    CuckooHash,
    InversePermutation,
    CuckooToPermutation,
    DecomposeSwitchingMap(u64),
<<<<<<< HEAD
=======
    SegmentCumSum,
>>>>>>> 2fa6e704
    Custom(CustomOperation),
}

impl fmt::Display for Operation {
    fn fmt(&self, f: &mut fmt::Formatter) -> fmt::Result {
        let operation_name = if let Operation::Custom(custom_op) = self {
            custom_op.get_name()
        } else {
            let operation_w_type_str = format!("{:?}", *self);
            let split_for_operation = operation_w_type_str.split('(');
            let vec_operation_and_types: Vec<&str> = split_for_operation.collect();
            if vec_operation_and_types.is_empty() {
                "-null-".to_owned()
            } else {
                vec_operation_and_types[0].to_owned()
            }
        };
        write!(f, "{}", operation_name)
    }
}

struct NodeBody {
    graph: WeakGraph,
    node_dependencies: Vec<WeakNode>,
    graph_dependencies: Vec<WeakGraph>,
    operation: Operation,
    id: u64,
}

#[derive(Serialize, Deserialize)]
struct SerializableNodeBody {
    node_dependencies: Vec<u64>,
    graph_dependencies: Vec<u64>,
    operation: Operation,
}

type NodeBodyPointer = Arc<AtomicRefCell<NodeBody>>;

/// A structure that stores a pointer to a computation graph node that corresponds to an operation.
///
/// [Clone] trait duplicates the pointer, not the underlying nodes.
///
/// [PartialEq] trait compares pointers, not the related nodes.
///
/// # Example
///
/// ```
/// # use ciphercore_base::graphs::create_context;
/// # use ciphercore_base::data_types::{scalar_type, BIT};
/// let c = create_context().unwrap();
/// let g = c.create_graph().unwrap();
/// let t = scalar_type(BIT);
/// let n1 = g.input(t.clone()).unwrap();
/// let n2 = g.input(t).unwrap();
/// assert!(n1 != n2);
/// let n3 = n1.clone();
/// assert!(n1 == n3);
/// ```
#[cfg_attr(feature = "py-binding", struct_wrapper)]
pub struct Node {
    body: NodeBodyPointer,
}

type SerializableNode = Arc<SerializableNodeBody>;

impl Clone for Node {
    /// Returns a new [Node] value with a copy of the pointer to a node.
    fn clone(&self) -> Self {
        Node {
            body: self.body.clone(),
        }
    }
}

impl PartialEq for Node {
    /// Tests whether `self` and `other` nodes are equal via comparison of their respective pointers.
    ///
    /// # Arguments
    ///
    /// `other` - another [Node] value
    ///
    /// # Returns
    ///
    /// `true` if `self` and `other` are equal, `false` otherwise
    fn eq(&self, other: &Self) -> bool {
        Arc::ptr_eq(&self.body, &other.body)
    }
}

impl Eq for Node {}

impl Hash for Node {
    /// Hashes the node pointer.
    ///
    /// # Arguments
    ///
    /// `state` - state of a hash function that is changed after hashing the node
    fn hash<H: Hasher>(&self, state: &mut H) {
        ptr::hash(&*self.body, state);
    }
}

/// Public methods which supposed to be imported in Python.
#[cfg_attr(feature = "py-binding", impl_wrapper)]
impl Node {
    /// Returns the parent graph that contains the node.
    ///
    /// # Returns
    ///
    /// Parent graph of the node
    pub fn get_graph(&self) -> Graph {
        self.body.borrow().graph.upgrade()
    }

    /// Returns the dependency nodes that are used to compute the value in the current node.
    ///
    /// # Returns
    ///
    /// Vector of nodes used by the node to perform its operation
    pub fn get_node_dependencies(&self) -> Vec<Node> {
        self.body
            .borrow()
            .node_dependencies
            .iter()
            .map(|n| n.upgrade())
            .collect()
    }

    /// Returns the dependency graphs that are used to compute the value in the current node.
    ///
    /// These dependencies are non-empty only for `Call` and `Iterate` operations.
    ///
    /// # Returns
    ///
    /// Vector of graphs used by the node to perform its operation
    pub fn get_graph_dependencies(&self) -> Vec<Graph> {
        self.body
            .borrow()
            .graph_dependencies
            .iter()
            .map(|g| g.upgrade())
            .collect()
    }

    /// Returns the ID of the node.
    ///
    /// A node ID is a serial number of a node between `0` and `n-1` where `n` is the number of nodes in the parent graph.
    /// This number is equal to the number of nodes in the parent graph before this node was added to it.
    ///
    /// # Returns
    ///
    /// Node ID
    pub fn get_id(&self) -> u64 {
        self.body.borrow().id
    }

    /// Returns the pair of the parent graph ID and node ID
    ///
    /// # Returns
    ///
    /// (Graph ID, Node ID)
    pub fn get_global_id(&self) -> (u64, u64) {
        (self.get_graph().get_id(), self.get_id())
    }

    /// Returns the operation associated with the node.
    ///
    /// # Returns
    ///
    /// Operation associated with the node
    pub fn get_operation(&self) -> Operation {
        self.body.borrow().operation.clone()
    }

    /// Returns the type of the value computed by the node.
    ///
    /// # Returns
    ///
    /// Output type of the node operation
    pub fn get_type(&self) -> Result<Type> {
        let context = self.get_graph().get_context();
        let mut context_body = context.body.borrow_mut();
        if let Some(tc) = &mut context_body.type_checker {
            tc.process_node(self.clone())
        } else {
            Err(runtime_error!("Type checker is not available"))
        }
    }
    /// Applies [Context::set_node_name] to the parent context and `this` node. Returns the clone of `this`.
    ///
    /// # Example
    ///
    /// ```
    /// # use ciphercore_base::graphs::create_context;
    /// # use ciphercore_base::data_types::{scalar_type, BIT};
    /// let c = create_context().unwrap();
    /// let g = c.create_graph().unwrap();
    /// let t = scalar_type(BIT);
    /// let n = g.input(t).unwrap();
    /// n.set_name("XOR").unwrap();
    /// ```
    pub fn set_name(&self, name: &str) -> Result<Node> {
        self.get_graph()
            .get_context()
            .set_node_name(self.clone(), name)?;
        Ok(self.clone())
    }

    /// Applies [Context::get_node_name] to the parent context and `this` node.
    ///
    /// # Example
    ///
    /// ```
    /// # use ciphercore_base::graphs::create_context;
    /// # use ciphercore_base::data_types::{scalar_type, BIT};
    /// let c = create_context().unwrap();
    /// let g = c.create_graph().unwrap();
    /// let t = scalar_type(BIT);
    /// let n = g.input(t).unwrap();
    /// n.set_name("XOR").unwrap();
    /// assert_eq!(n.get_name().unwrap(), "XOR".to_owned());
    /// ```
    pub fn get_name(&self) -> Result<String> {
        self.get_graph().get_context().get_node_name(self.clone())
    }

    /// Adds a node to the parent graph that adds elementwise the array or scalar associated with the node to an array or scalar of the same scalar type associated with another node.
    ///
    /// Applies [Graph::add] to the parent graph, `this` node and the `b` node.
    ///
    /// # Example
    ///
    /// ```
    /// # use ciphercore_base::graphs::create_context;
    /// # use ciphercore_base::data_types::{BIT, scalar_type};
    /// let c = create_context().unwrap();
    /// let g = c.create_graph().unwrap();
    /// let t = scalar_type(BIT);
    /// let n1 = g.input(t.clone()).unwrap();
    /// let n2 = g.input(t).unwrap();
    /// let n3 = n1.add(n2).unwrap();
    /// ```
    pub fn add(&self, b: Node) -> Result<Node> {
        self.get_graph().add(self.clone(), b)
    }

    /// Adds a node to the parent graph that subtracts elementwise the array or scalar of the same scalar type associated with another node from an array or scalar associated with the node.
    ///
    /// Applies [Graph::subtract] to the parent graph, `this` node and the `b` node.
    ///
    /// # Example
    ///
    /// ```
    /// # use ciphercore_base::graphs::create_context;
    /// # use ciphercore_base::data_types::{BIT, scalar_type};
    /// let c = create_context().unwrap();
    /// let g = c.create_graph().unwrap();
    /// let t = scalar_type(BIT);
    /// let n1 = g.input(t.clone()).unwrap();
    /// let n2 = g.input(t).unwrap();
    /// let n3 = n1.subtract(n2).unwrap();
    /// ```
    pub fn subtract(&self, b: Node) -> Result<Node> {
        self.get_graph().subtract(self.clone(), b)
    }

    /// Adds a node to the parent graph that multiplies elementwise the array or scalar associated with the node by an array or scalar of the same scalar type associated with another node.
    ///
    /// Applies [Graph::multiply] to the parent graph, `this` node and the `b` node.
    ///
    /// # Example
    ///
    /// ```
    /// # use ciphercore_base::graphs::create_context;
    /// # use ciphercore_base::data_types::{BIT, scalar_type};
    /// let c = create_context().unwrap();
    /// let g = c.create_graph().unwrap();
    /// let t = scalar_type(BIT);
    /// let n1 = g.input(t.clone()).unwrap();
    /// let n2 = g.input(t).unwrap();
    /// let n3 = n1.multiply(n2).unwrap();
    /// ```
    pub fn multiply(&self, b: Node) -> Result<Node> {
        self.get_graph().multiply(self.clone(), b)
    }

    /// Adds a node to the parent graph that multiplies elementwise the array or scalar associated with the node by a binary array or scalar associated with another node.
    ///
    /// Applies [Graph::mixed_multiply] to the parent graph, `this` node and the `b` node.
    ///
    /// # Example
    ///
    /// ```
    /// # use ciphercore_base::graphs::create_context;
    /// # use ciphercore_base::data_types::{BIT, INT32, scalar_type};
    /// let c = create_context().unwrap();
    /// let g = c.create_graph().unwrap();
    /// let t = scalar_type(INT32);
    /// let bit_t = scalar_type(BIT);
    /// let n1 = g.input(t).unwrap();
    /// let n2 = g.input(bit_t).unwrap();
    /// let n3 = n1.mixed_multiply(n2).unwrap();
    /// ```
    pub fn mixed_multiply(&self, b: Node) -> Result<Node> {
        self.get_graph().mixed_multiply(self.clone(), b)
    }

    /// Adds a node to the parent graph that computes the dot product of arrays or scalars associated with the node and another node.
    ///
    /// Applies [Graph::dot] to the parent graph, `this` node and the `b` node.
    ///
    /// # Example
    ///
    /// ```
    /// # use ciphercore_base::graphs::create_context;
    /// # use ciphercore_base::data_types::{INT32, array_type};
    /// let c = create_context().unwrap();
    /// let g = c.create_graph().unwrap();
    /// let t = array_type(vec![10], INT32);
    /// let n1 = g.input(t.clone()).unwrap();
    /// let n2 = g.input(t).unwrap();
    /// let n3 = n1.dot(n2).unwrap();
    /// ```
    pub fn dot(&self, b: Node) -> Result<Node> {
        self.get_graph().dot(self.clone(), b)
    }

    /// Adds a node to the parent graph that computes the matrix product of two arrays associated with the node and another node.
    ///
    /// Applies [Graph::matmul] to the parent graph, `this` node and the `b` node.
    ///
    /// # Example
    ///
    /// ```
    /// # use ciphercore_base::graphs::create_context;
    /// # use ciphercore_base::data_types::{INT32, array_type};
    /// let c = create_context().unwrap();
    /// let g = c.create_graph().unwrap();
    /// let t1 = array_type(vec![2, 3], INT32);
    /// let t2 = array_type(vec![3, 2], INT32);
    /// let n1 = g.input(t1).unwrap();
    /// let n2 = g.input(t2).unwrap();
    /// let n3 = n1.matmul(n2).unwrap();
    /// ```
    pub fn matmul(&self, b: Node) -> Result<Node> {
        self.get_graph().matmul(self.clone(), b)
    }

    /// Adds a node to the parent graph that divides a scalar or each entry of the array associated with the node by a positive constant integer `scale`.
    ///
    /// Applies [Graph::add] to the parent graph, `this` node and `scale`.
    ///
    /// # Example
    ///
    /// ```
    /// # use ciphercore_base::graphs::create_context;
    /// # use ciphercore_base::data_types::{INT32, array_type};
    /// let c = create_context().unwrap();
    /// let g = c.create_graph().unwrap();
    /// let t = array_type(vec![2, 3], INT32);
    /// let n1 = g.input(t).unwrap();
    /// let n2 = n1.truncate(4).unwrap();
    /// ```
    pub fn truncate(&self, scale: u64) -> Result<Node> {
        self.get_graph().truncate(self.clone(), scale)
    }

    /// Adds a node to the parent graph that computes the sum of entries of the array associated with the node along given axes.
    ///
    /// Applies [Graph::sum] to the parent graph, `this` node and `axes`.
    ///
    /// # Example
    ///
    /// ```
    /// # use ciphercore_base::graphs::create_context;
    /// # use ciphercore_base::data_types::{INT32, array_type};
    /// let c = create_context().unwrap();
    /// let g = c.create_graph().unwrap();
    /// let t = array_type(vec![3, 2, 3], INT32);
    /// let axes = vec![1, 0];
    /// let n1 = g.input(t).unwrap();
    /// let n2 = n1.sum(axes).unwrap();
    /// ```
    pub fn sum(&self, axes: ArrayShape) -> Result<Node> {
        self.get_graph().sum(self.clone(), axes)
    }

    /// Adds a node to the parent graph that permutes the array associated with the node along given axes.
    ///
    /// Applies [Graph::permute_axes] to the parent graph, `this` node and `axes`.
    ///
    /// # Example
    ///
    /// ```
    /// # use ciphercore_base::graphs::create_context;
    /// # use ciphercore_base::data_types::{INT32, array_type};
    /// let c = create_context().unwrap();
    /// let g = c.create_graph().unwrap();
    /// let t = array_type(vec![3, 2, 3], INT32);
    /// let axes = vec![1, 0, 2];
    /// let n1 = g.input(t).unwrap();
    /// let n2 = n1.permute_axes(axes).unwrap();
    /// ```
    pub fn permute_axes(&self, axes: ArrayShape) -> Result<Node> {
        self.get_graph().permute_axes(self.clone(), axes)
    }

    /// Adds a node to the parent graph that inverts a given permutation.
    ///
    /// Applies [Graph::inverse_permutation] to the parent graph and `this` node.
    #[doc(hidden)]
    pub fn inverse_permutation(&self) -> Result<Node> {
        self.get_graph().inverse_permutation(self.clone())
    }

    /// Adds a node to the parent graph that extracts a sub-array with a given index from the array associated with the node.
    ///
    /// Applies [Graph::get] to the parent graph, `this` node and `index`.
    ///
    /// # Example
    ///
    /// ```
    /// # use ciphercore_base::graphs::create_context;
    /// # use ciphercore_base::data_types::{INT32, array_type};
    /// let c = create_context().unwrap();
    /// let g = c.create_graph().unwrap();
    /// let t = array_type(vec![3, 2, 3], INT32);
    /// let index = vec![2];
    /// let n1 = g.input(t).unwrap();
    /// let n2 = n1.get(index).unwrap();
    /// ```
    pub fn get(&self, index: ArrayShape) -> Result<Node> {
        self.get_graph().get(self.clone(), index)
    }

    /// Adds a node that extracts a sub-array corresponding to a given slice from the array associated with the node.
    ///
    /// Applies [Graph::get_slice] to the parent graph, `this` node and `slice`.
    ///
    /// # Example
    ///
    /// ```
    /// # use ciphercore_base::graphs::{create_context, SliceElement};
    /// # use ciphercore_base::data_types::{INT32, array_type};
    /// let c = create_context().unwrap();
    /// let g = c.create_graph().unwrap();
    /// let t = array_type(vec![3, 2, 3], INT32);
    /// let slice = vec![SliceElement::Ellipsis, SliceElement::SubArray(None, None, Some(-2))];
    /// let n1 = g.input(t).unwrap();
    /// let n2 = n1.get_slice(slice).unwrap();
    /// ```
    pub fn get_slice(&self, slice: Slice) -> Result<Node> {
        self.get_graph().get_slice(self.clone(), slice)
    }

    /// Adds a node to the parent graph that reshapes a value associated with the node to a given compatible type.
    ///
    /// Applies [Graph::reshape] to the parent graph, `this` node and `new_type`.
    ///
    /// # Example
    ///
    /// ```
    /// # use ciphercore_base::graphs::create_context;
    /// # use ciphercore_base::data_types::{INT32, array_type};
    /// let c = create_context().unwrap();
    /// let g = c.create_graph().unwrap();
    /// let old_t = array_type(vec![3, 2, 3], INT32);
    /// let new_t = array_type(vec![3,6], INT32);
    /// let n1 = g.input(old_t).unwrap();
    /// let n2 = n1.reshape(new_t).unwrap();
    /// ```
    pub fn reshape(&self, new_type: Type) -> Result<Node> {
        self.get_graph().reshape(self.clone(), new_type)
    }

    #[doc(hidden)]
    pub fn nop(&self) -> Result<Node> {
        self.get_graph().nop(self.clone())
    }

    #[doc(hidden)]
    pub fn prf(&self, iv: u64, output_type: Type) -> Result<Node> {
        self.get_graph().prf(self.clone(), iv, output_type)
    }

    /// Adds a node to the parent graph converting an integer array or scalar associated with the node to the binary form.
    ///
    /// Applies [Graph::a2b] to the parent graph and `this` node.
    ///
    /// # Example
    ///
    /// ```
    /// # use ciphercore_base::graphs::create_context;
    /// # use ciphercore_base::data_types::{array_type, INT32};
    /// let c = create_context().unwrap();
    /// let g = c.create_graph().unwrap();
    /// let t = array_type(vec![3, 2], INT32);
    /// let n1 = g.input(t).unwrap();
    /// let n2 = n1.a2b().unwrap();
    /// ```
    pub fn a2b(&self) -> Result<Node> {
        self.get_graph().a2b(self.clone())
    }

    /// Adds a node to the parent graph converting a binary array associated with the node to an array of a given scalar type.
    ///
    /// Applies [Graph::b2a] to the parent graph, `this` node and `scalar_type`.
    ///
    /// # Example
    ///
    /// ```
    /// # use ciphercore_base::graphs::create_context;
    /// # use ciphercore_base::data_types::{BIT, INT32, array_type};
    /// let c = create_context().unwrap();
    /// let g = c.create_graph().unwrap();
    /// let t = array_type(vec![3, 32], BIT);
    /// let n1 = g.input(t).unwrap();
    /// let n2 = n1.b2a(INT32).unwrap();
    /// ```
    pub fn b2a(&self, scalar_type: ScalarType) -> Result<Node> {
        self.get_graph().b2a(self.clone(), scalar_type)
    }

    /// Adds a node that extracts an element of a tuple associated with the node.
    ///
    /// Applies [Graph::tuple_get] to the parent graph, `this` node and `index`.
    ///
    /// # Example
    ///
    /// ```
    /// # use ciphercore_base::data_types::{INT32, array_type};
    /// # use ciphercore_base::graphs::create_context;
    /// let c = create_context().unwrap();
    /// let g = c.create_graph().unwrap();
    /// let t1 = array_type(vec![3, 2, 3], INT32);
    /// let t2 = array_type(vec![2, 3], INT32);
    /// let n1 = g.input(t1).unwrap();
    /// let n2 = g.input(t2).unwrap();
    /// let n3 = g.create_tuple(vec![n1, n2]).unwrap();
    /// let n4 = n3.tuple_get(1).unwrap();
    /// ```
    pub fn tuple_get(&self, index: u64) -> Result<Node> {
        self.get_graph().tuple_get(self.clone(), index)
    }

    /// Adds a node to the parent graph that extracts an element of a named tuple associated with the node.
    ///
    /// Applies [Graph::named_tuple_get] to the parent graph, `this` node and the `key` string.
    ///
    /// # Example
    ///
    /// ```
    /// # use ciphercore_base::graphs::create_context;
    /// # use ciphercore_base::data_types::{array_type, INT32};
    /// let c = create_context().unwrap();
    /// let g = c.create_graph().unwrap();
    /// let t1 = array_type(vec![3, 2, 3], INT32);
    /// let t2 = array_type(vec![2, 3], INT32);
    /// let n1 = g.input(t1).unwrap();
    /// let n2 = g.input(t2).unwrap();
    /// let n3 = g.create_named_tuple(vec![("node1".to_owned(), n1), ("node2".to_owned(), n2)]).unwrap();
    /// let n4 = n3.named_tuple_get("node2".to_owned()).unwrap();
    /// ```
    pub fn named_tuple_get(&self, key: String) -> Result<Node> {
        self.get_graph().named_tuple_get(self.clone(), key)
    }

    /// Adds a node to the parent graph that extracts an element of a vector associated with the node.
    ///
    /// Applies [Graph::vector_get] to the parent graph, `this` node and the `index` node.
    ///
    /// # Example
    ///
    /// ```
    /// # use ciphercore_base::graphs::create_context;
    /// # use ciphercore_base::data_types::{UINT32, INT32, array_type, scalar_type};
    /// # use ciphercore_base::data_values::Value;
    /// let c = create_context().unwrap();
    /// let g = c.create_graph().unwrap();
    /// let t = array_type(vec![3, 2, 3], INT32);
    /// let n1 = g.input(t.clone()).unwrap();
    /// let n2 = g.input(t.clone()).unwrap();
    /// let n3 = g.create_vector(t, vec![n1,n2]).unwrap();
    /// let index = g.constant(scalar_type(UINT32), Value::from_scalar(0, UINT32).unwrap()).unwrap();
    /// let n4 = n3.vector_get(index).unwrap();
    /// ```
    pub fn vector_get(&self, index: Node) -> Result<Node> {
        self.get_graph().vector_get(self.clone(), index)
    }

    /// Adds a node to the parent graph converting an array associated with the node to a vector.
    ///
    /// Applies [Graph::array_to_vector] to the parent graph and `this` node.
    ///
    /// # Example
    ///
    /// ```
    /// # use ciphercore_base::graphs::create_context;
    /// # use ciphercore_base::data_types::{array_type, scalar_type, INT32, UINT32};
    /// # use ciphercore_base::data_values::Value;
    /// let c = create_context().unwrap();
    /// let g = c.create_graph().unwrap();
    /// let t = array_type(vec![4, 3, 2], INT32);
    /// let n1 = g.input(t).unwrap();
    /// let n2 = g.array_to_vector(n1).unwrap();
    /// let index = g.constant(scalar_type(UINT32), Value::from_scalar(0, UINT32).unwrap()).unwrap();
    /// let n3 = n2.vector_get(index).unwrap();
    ///
    /// assert!(n2.get_type().unwrap().is_vector());
    /// assert_eq!(n3.get_type().unwrap().get_shape(), vec![3,2]);
    /// ```
    pub fn array_to_vector(&self) -> Result<Node> {
        self.get_graph().array_to_vector(self.clone())
    }

    /// Adds a node to the parent graph converting a vector associated with the node to an array.
    ///
    /// Applies [Graph::vector_to_array] to the parent graph and `this` node.
    ///
    /// # Example
    ///
    /// ```
    /// # use ciphercore_base::graphs::create_context;
    /// # use ciphercore_base::data_types::{array_type, vector_type, INT32};
    /// let c = create_context().unwrap();
    /// let g = c.create_graph().unwrap();
    /// let t = array_type(vec![3, 2], INT32);
    /// let vec_t = vector_type(4, t);
    /// let n1 = g.input(vec_t).unwrap();
    /// let n2 = n1.vector_to_array().unwrap();
    ///
    /// assert!(n2.get_type().unwrap().is_array());
    /// assert_eq!(n2.get_type().unwrap().get_shape(), vec![4, 3, 2]);
    /// ```
    pub fn vector_to_array(&self) -> Result<Node> {
        self.get_graph().vector_to_array(self.clone())
    }

    /// Adds a node to the parent graph converting a vector associated with the node to an array.
    ///
    /// Applies [Graph::gather] to the parent graph and `this` node.
    pub fn gather(&self, indices: Node, axis: u64) -> Result<Node> {
        self.get_graph().gather(self.clone(), indices, axis)
    }

    /// Adds a node that creates a vector with `n` copies of a value of this node.
    ///
    /// Applies [Graph::repeat] to the parent graph, `this` node and `n`.
    ///
    /// # Example
    ///
    /// ```
    /// # use ciphercore_base::data_types::{INT32, array_type};
    /// # use ciphercore_base::graphs::create_context;
    /// let c = create_context().unwrap();
    /// let g = c.create_graph().unwrap();
    /// let t = array_type(vec![3, 2, 3], INT32);
    /// let n1 = g.input(t).unwrap();
    /// let n2 = n1.repeat(10).unwrap();
    /// ```
    pub fn repeat(&self, n: u64) -> Result<Node> {
        self.get_graph().repeat(self.clone(), n)
    }

    /// Adds a node returning the Cuckoo hash map of an input array of binary strings using provided hash functions.
    ///
    /// Applies [Graph::cuckoo_hash] to the parent graph, `this` node and `hash_matrices`.
    #[doc(hidden)]
    pub fn cuckoo_hash(&self, hash_matrices: Node) -> Result<Node> {
        self.get_graph().cuckoo_hash(self.clone(), hash_matrices)
    }

<<<<<<< HEAD
=======
    /// Adds a node that, given an input multidimensional array A, binary one-dimensional array B (first dimension is n in both array) and starting value v, computes the following iteration
    ///
    /// output[i] = A[i-1] + B[i-1] * output[i-1]
    ///
    /// where i in {1,...,n} and output[0] = v.
    ///
    /// Applies [Graph::segment_cumsum] to the parent graph, `this` node, `binary_array` and `first_row`.
    #[doc(hidden)]
    pub fn segment_cumsum(&self, binary_array: Node, first_row: Node) -> Result<Node> {
        self.get_graph()
            .segment_cumsum(self.clone(), binary_array, first_row)
    }

>>>>>>> 2fa6e704
    /// Adds a node that converts a switching map array into a tuple of the following components:
    /// - a permutation map array with deletion,
    /// - a duplication map array,
    /// - a permutation map array without deletion.
    ///
    /// The composition of these maps is equal to the input switching map, which is an array containing non-unique indices of some array.
    ///
    /// Applies [Graph::decompose_switching_map] to the parent graph and `this`.
    #[doc(hidden)]
    pub fn decompose_switching_map(&self, n: u64) -> Result<Node> {
        self.get_graph().decompose_switching_map(self.clone(), n)
    }

    /// Adds a node that converts a Cuckoo hash table to a random permutation.
    ///
    /// Applies [Graph::cuckoo_to_permutation] to the parent graph and `this` node.
    #[doc(hidden)]
    pub fn cuckoo_to_permutation(&self) -> Result<Node> {
        self.get_graph().cuckoo_to_permutation(self.clone())
    }

    /// Applies [Graph::set_output_node] to the parent graph and `this` node.
    ///
    /// # Returns
    ///
    /// This node
    ///
    /// # Example
    ///
    /// ```
    /// # use ciphercore_base::graphs::create_context;
    /// # use ciphercore_base::data_types::{array_type, vector_type, INT32};
    /// let c = create_context().unwrap();
    /// let g = c.create_graph().unwrap();
    /// let t = array_type(vec![3, 2], INT32);
    /// let vec_t = vector_type(4, t);
    /// let n1 = g.input(vec_t).unwrap();
    /// let n2 = g.vector_to_array(n1).unwrap();
    /// n2.set_as_output().unwrap();
    /// g.finalize().unwrap();
    /// ```
    pub fn set_as_output(&self) -> Result<Node> {
        self.get_graph().set_output_node(self.clone())?;
        Ok(self.clone())
    }
}

/// Methods which aren't supposed to be imported in Python.
impl Node {
    fn make_serializable(&self) -> SerializableNode {
        Arc::new(SerializableNodeBody {
            node_dependencies: self
                .get_node_dependencies()
                .iter()
                .map(|n| n.get_id())
                .collect(),
            graph_dependencies: self
                .get_graph_dependencies()
                .iter()
                .map(|n| n.get_id())
                .collect(),
            operation: self.get_operation(),
        })
    }

    fn downgrade(&self) -> WeakNode {
        WeakNode {
            body: Arc::downgrade(&self.body),
        }
    }

    #[doc(hidden)]
    pub fn add_annotation(&self, annotation: NodeAnnotation) -> Result<Node> {
        self.get_graph()
            .get_context()
            .add_node_annotation(self, annotation)?;
        Ok(self.clone())
    }

    #[doc(hidden)]
    pub fn get_annotations(&self) -> Result<Vec<NodeAnnotation>> {
        self.get_graph()
            .get_context()
            .get_node_annotations(self.clone())
    }
}
type WeakNodeBodyPointer = Weak<AtomicRefCell<NodeBody>>;

struct WeakNode {
    body: WeakNodeBodyPointer,
}

impl WeakNode {
    //upgrade function panics if the the Node pointer it downgraded from went out of scope
    fn upgrade(&self) -> Node {
        Node {
            body: self.body.upgrade().unwrap(),
        }
    }
}

impl Clone for WeakNode {
    fn clone(&self) -> Self {
        WeakNode {
            body: self.body.clone(),
        }
    }
}

struct GraphBody {
    finalized: bool,
    nodes: Vec<Node>,
    output_node: Option<WeakNode>,
    id: u64,
    context: WeakContext,
}

#[derive(Serialize, Deserialize)]
struct SerializableGraphBody {
    finalized: bool,
    nodes: Vec<SerializableNode>,
    output_node: Option<u64>,
}

type GraphBodyPointer = Arc<AtomicRefCell<GraphBody>>;

/// A structure that stores a pointer to a computation graph, where every node corresponds to an operation.
///
/// # Rust crates
///
/// [Clone] trait duplicates the pointer, not the underlying graph.
///
/// [PartialEq] trait compares pointers, not the related graphs.
///
/// # Example
///
/// ```
/// # use ciphercore_base::graphs::create_context;
/// let c = create_context().unwrap();
/// let g1 = c.create_graph().unwrap();
/// let g2 = c.create_graph().unwrap();
/// assert_ne!(g1, g2);
/// let g3 = g1.clone();
/// assert_eq!(g1, g3);
/// ```
#[cfg_attr(feature = "py-binding", struct_wrapper)]
pub struct Graph {
    body: GraphBodyPointer,
}

type SerializableGraph = Arc<SerializableGraphBody>;

impl fmt::Debug for Graph {
    fn fmt(&self, f: &mut fmt::Formatter<'_>) -> fmt::Result {
        f.debug_struct("Graph")
            .field("body", &self.body.as_ptr())
            .finish()
    }
}

impl Clone for Graph {
    /// Returns a new [Graph] value with a copy of the pointer to a computation graph.
    fn clone(&self) -> Self {
        Graph {
            body: self.body.clone(),
        }
    }
}

impl PartialEq for Graph {
    /// Tests whether `self` and `other` graphs are equal via comparison of their respective pointers.
    ///
    /// # Arguments
    ///
    /// `other` - another [Graph] value
    ///
    /// # Returns
    ///
    /// `true` if `self` and `other` are equal, `false` otherwise
    fn eq(&self, other: &Self) -> bool {
        Arc::ptr_eq(&self.body, &other.body)
    }
}

impl Eq for Graph {}

impl Hash for Graph {
    /// Hashes the graph pointer.
    ///
    /// # Arguments
    ///
    /// `state` - state of a hash function that is changed after hashing the graph
    fn hash<H: Hasher>(&self, state: &mut H) {
        ptr::hash(&*self.body, state);
    }
}

/// Public methods which supposed to be imported in Python.
#[cfg_attr(feature = "py-binding", impl_wrapper)]
impl Graph {
    /// Applies [Context::set_main_graph] to the parent context and `this` graph. Returns the clone of `this`.
    ///
    /// # Returns
    ///
    /// This graph
    ///
    /// # Example
    ///
    /// ```
    /// # use ciphercore_base::graphs::create_context;
    /// # use ciphercore_base::data_types::{array_type, INT32};
    /// let c = create_context().unwrap();
    /// let g = c.create_graph().unwrap();
    /// let t = array_type(vec![3, 2], INT32);
    /// let n = g.input(t).unwrap();
    /// n.set_as_output().unwrap();
    /// g.finalize().unwrap();
    /// g.set_as_main().unwrap();
    /// ```
    pub fn set_as_main(&self) -> Result<Graph> {
        self.get_context().set_main_graph(self.clone())?;
        Ok(self.clone())
    }

    /// Applies [Context::set_graph_name] to the parent context and `this` graph. Returns the clone of `this`.
    ///
    /// # Arguments
    ///
    /// `name` - name of the graph
    ///
    /// # Returns
    ///
    /// This graph
    ///
    /// # Example
    ///
    /// ```
    /// # use ciphercore_base::graphs::create_context;
    /// let c = create_context().unwrap();
    /// let g = c.create_graph().unwrap();
    /// g.set_name("relu").unwrap();
    /// ```
    pub fn set_name(&self, name: &str) -> Result<Graph> {
        self.get_context().set_graph_name(self.clone(), name)?;
        Ok(self.clone())
    }

    /// Applies [Context::get_graph_name] to the parent context and `this` graph.
    ///
    /// # Example
    ///
    /// ```
    /// # use ciphercore_base::graphs::create_context;
    /// let c = create_context().unwrap();
    /// let g = c.create_graph().unwrap();
    /// g.set_name("relu").unwrap();
    /// assert_eq!(g.get_name().unwrap(), "relu".to_owned());
    /// ```
    pub fn get_name(&self) -> Result<String> {
        self.get_context().get_graph_name(self.clone())
    }

    /// Applies [Context::retrieve_node] to the parent context and `this` graph.
    ///
    /// # Example
    ///
    /// ```
    /// # use ciphercore_base::graphs::create_context;
    /// # use ciphercore_base::data_types::{BIT, scalar_type};
    /// let c = create_context().unwrap();
    /// let g = c.create_graph().unwrap();
    /// let n = g.input(scalar_type(BIT)).unwrap();
    /// n.set_name("input_node").unwrap();
    /// assert!(n == g.retrieve_node("input_node").unwrap());
    /// ```
    pub fn retrieve_node(&self, name: &str) -> Result<Node> {
        self.get_context().retrieve_node(self.clone(), name)
    }

    /// Adds an input node to the graph and returns it.
    ///
    /// During evaluation, input nodes require values to be supplied.
    ///
    /// # Arguments
    ///
    /// `input_type` - type of a new input node
    ///
    /// # Returns
    ///
    /// New input node
    ///
    /// # Example
    ///
    /// ```
    /// # use ciphercore_base::graphs::create_context;
    /// # use ciphercore_base::data_types::{BIT, scalar_type};
    /// let c = create_context().unwrap();
    /// let g = c.create_graph().unwrap();
    /// let t = scalar_type(BIT);
    /// let n = g.input(t).unwrap();
    /// ```
    pub fn input(&self, input_type: Type) -> Result<Node> {
        self.add_node(vec![], vec![], Operation::Input(input_type))
    }

    /// Adds a node that sums two arrays or scalars of the same scalar type elementwise.
    ///
    /// If input shapes are different, the broadcasting rules are applied (see [the NumPy broadcasting rules](https://numpy.org/doc/stable/user/basics.broadcasting.html)). For example, adding two arrays of shapes `[10,1,7]` and `[8,1]` results in an array of shape `[10,8,7]`.
    ///
    /// # Arguments
    ///
    /// * `a` - node containing the first term (array or scalar)
    /// * `b` - node containing the second term (array or scalar)
    ///
    /// # Returns
    ///
    /// New addition node
    ///
    /// # Example
    ///
    /// ```
    /// # use ciphercore_base::graphs::create_context;
    /// # use ciphercore_base::data_types::{BIT, scalar_type};
    /// let c = create_context().unwrap();
    /// let g = c.create_graph().unwrap();
    /// let t = scalar_type(BIT);
    /// let n1 = g.input(t.clone()).unwrap();
    /// let n2 = g.input(t).unwrap();
    /// let n3 = g.add(n1, n2).unwrap();
    /// ```
    pub fn add(&self, a: Node, b: Node) -> Result<Node> {
        self.add_node(vec![a, b], vec![], Operation::Add)
    }

    /// Adds a node that subtracts two arrays or scalars of the same scalar type elementwise.
    ///
    /// If input shapes are different, the broadcasting rules are applied (see [the NumPy broadcasting rules](https://numpy.org/doc/stable/user/basics.broadcasting.html)). For example, subtracting two arrays of shapes `[10,1,7]` and `[8,1]` results in an array of shape `[10,8,7]`.
    ///
    /// # Arguments
    ///
    /// * `a` - node containing the minuend (array or scalar)
    /// * `b` - node containing the subtrahend (array or scalar)
    ///
    /// # Returns
    ///
    /// New subtraction node
    ///
    /// # Example
    ///
    /// ```
    /// # use ciphercore_base::graphs::create_context;
    /// # use ciphercore_base::data_types::{BIT, scalar_type};
    /// let c = create_context().unwrap();
    /// let g = c.create_graph().unwrap();
    /// let t = scalar_type(BIT);
    /// let n1 = g.input(t.clone()).unwrap();
    /// let n2 = g.input(t).unwrap();
    /// let n3 = g.subtract(n1, n2).unwrap();
    /// ```
    pub fn subtract(&self, a: Node, b: Node) -> Result<Node> {
        self.add_node(vec![a, b], vec![], Operation::Subtract)
    }

    /// Adds a node that multiplies two arrays or scalars of the same scalar type elementwise.
    ///
    /// If input shapes are different, the broadcasting rules are applied (see [the NumPy broadcasting rules](https://numpy.org/doc/stable/user/basics.broadcasting.html)). For example, multiplication of two arrays of shapes `[10,1,7]` and `[8,1]` results in an array of shape `[10,8,7]`.
    ///
    /// # Arguments
    ///
    /// * `a` - node containing the first factor (array or scalar)
    /// * `b` - node containing the second factor (array or scalar)
    ///
    /// # Returns
    ///
    /// New multiplication node
    ///
    /// # Example
    ///
    /// ```
    /// # use ciphercore_base::graphs::create_context;
    /// # use ciphercore_base::data_types::{BIT, scalar_type};
    /// let c = create_context().unwrap();
    /// let g = c.create_graph().unwrap();
    /// let t = scalar_type(BIT);
    /// let n1 = g.input(t.clone()).unwrap();
    /// let n2 = g.input(t).unwrap();
    /// let n3 = g.multiply(n1, n2).unwrap();
    /// ```
    pub fn multiply(&self, a: Node, b: Node) -> Result<Node> {
        self.add_node(vec![a, b], vec![], Operation::Multiply)
    }

    /// Adds a node that multiplies an integer array or scalar by a binary array or scalar elementwise.
    /// For each integer element, this operation returns this element or zero depending on the corresponding bit element.
    ///
    /// If input shapes are different, the broadcasting rules are applied (see [the NumPy broadcasting rules](https://numpy.org/doc/stable/user/basics.broadcasting.html)). For example, multiplication of two arrays of shapes `[10,1,7]` and `[8,1]` results in an array of shape `[10,8,7]`.
    ///
    /// # Arguments
    ///
    /// * `a` - node containing an integer array or scalar
    /// * `b` - node containing a binary array or scalar
    ///
    /// # Returns
    ///
    /// New mixed multiplication node
    ///
    /// # Example
    ///
    /// ```
    /// # use ciphercore_base::graphs::create_context;
    /// # use ciphercore_base::data_types::{BIT, INT32, scalar_type};
    /// let c = create_context().unwrap();
    /// let g = c.create_graph().unwrap();
    /// let t1 = scalar_type(INT32);
    /// let t2 = scalar_type(BIT);
    /// let n1 = g.input(t1).unwrap();
    /// let n2 = g.input(t2).unwrap();
    /// let n3 = g.mixed_multiply(n1, n2).unwrap();
    /// ```
    pub fn mixed_multiply(&self, a: Node, b: Node) -> Result<Node> {
        self.add_node(vec![a, b], vec![], Operation::MixedMultiply)
    }

    /// Adds a node that computes the dot product according to [the NumPy rules](https://numpy.org/doc/stable/reference/generated/numpy.dot.html):
    /// * if both factors are 1-dimensional arrays, return their inner product;
    /// * if both factors are 2-dimensional arrays, return their matrix product;
    /// * if one of the factors is scalar, return the result of [multiply](Graph::multiply);
    /// * if the first factor is n-dimensional and the second one is 1-dimensional,
    /// compute the elementwise multiplication and return the sum over the last axis.
    /// * if both factors are n-dimensional (n>2), return the sum product
    /// over the last axis of the first factor and the second-to-last axis of the second factor, i.e.
    ///
    /// `dot(A, B)[i,j,k,m] = sum(A[i,j,:] * B[k,:,m])` (in the NumPy notation).
    ///
    /// # Arguments
    ///
    /// * `a` - node containing the first factor (array or scalar)
    /// * `b` - node containing the second factor (array or scalar)
    ///
    /// # Returns
    ///
    /// New dot product node
    ///
    /// # Example
    ///
    /// ```
    /// # use ciphercore_base::graphs::create_context;
    /// # use ciphercore_base::data_types::{INT32, array_type};
    /// let c = create_context().unwrap();
    /// let g = c.create_graph().unwrap();
    /// let t = array_type(vec![10], INT32);
    /// let n1 = g.input(t.clone()).unwrap();
    /// let n2 = g.input(t).unwrap();
    /// let n3 = g.dot(n1, n2).unwrap();
    /// ```
    pub fn dot(&self, a: Node, b: Node) -> Result<Node> {
        self.add_node(vec![a, b], vec![], Operation::Dot)
    }

    /// Adds a node that computes the matrix product of two arrays according to [the NumPy rules](https://numpy.org/doc/stable/reference/generated/numpy.matmul.html).
    ///
    /// Each array is represented as an array of 2-dimensional matrix elements and this node returns the elementwise product of such matrix arrays.
    ///
    /// # Arguments
    ///
    /// * `a` - node containing the first array
    /// * `b` - node containing the second array
    ///
    /// # Returns
    ///
    /// New matrix product node
    ///
    /// # Example
    ///
    /// ```
    /// # use ciphercore_base::graphs::create_context;
    /// # use ciphercore_base::data_types::{INT32, array_type};
    /// let c = create_context().unwrap();
    /// let g = c.create_graph().unwrap();
    /// let t1 = array_type(vec![2, 3], INT32);
    /// let t2 = array_type(vec![3, 2], INT32);
    /// let n1 = g.input(t1).unwrap();
    /// let n2 = g.input(t2).unwrap();
    /// let n3 = g.matmul(n1, n2).unwrap();
    /// ```
    pub fn matmul(&self, a: Node, b: Node) -> Result<Node> {
        self.add_node(vec![a, b], vec![], Operation::Matmul)
    }

    /// Adds a node that divides a scalar or each entry of an array by a positive constant integer `scale`.
    ///
    /// # Arguments
    ///
    /// * `a` - node containing a scalar or an array
    /// * `scale` - positive integer
    ///
    /// # Returns
    ///
    /// New truncate node
    ///
    /// # Example
    ///
    /// ```
    /// # use ciphercore_base::graphs::create_context;
    /// # use ciphercore_base::data_types::{INT32, array_type};
    /// let c = create_context().unwrap();
    /// let g = c.create_graph().unwrap();
    /// let t = array_type(vec![2, 3], INT32);
    /// let n1 = g.input(t).unwrap();
    /// let n2 = g.truncate(n1, 4).unwrap();
    /// ```
    pub fn truncate(&self, a: Node, scale: u64) -> Result<Node> {
        self.add_node(vec![a], vec![], Operation::Truncate(scale))
    }

    /// Adds a node that computes the sum of entries of an array along given axes (see [numpy.sum](https://numpy.org/doc/stable/reference/generated/numpy.sum.html)).
    ///
    /// For example, summing the array `[[1000, 200], [30, 4]]` along the first or the second axes results in the arrays `[1030,204]` or `[1200,34]`, respectively. Summing along both axes yields `1234`.
    ///
    /// # Arguments
    ///
    /// * `a` - node containing an array
    /// * `axes` - indices of the axes of `a`
    ///
    /// # Returns
    ///
    /// New sum node
    ///
    /// # Example
    ///
    /// ```
    /// # use ciphercore_base::graphs::create_context;
    /// # use ciphercore_base::data_types::{INT32, array_type};
    /// let c = create_context().unwrap();
    /// let g = c.create_graph().unwrap();
    /// let t = array_type(vec![3, 2, 3], INT32);
    /// let axes = vec![1, 0];
    /// let n1 = g.input(t).unwrap();
    /// let n2 = g.sum(n1, axes).unwrap();
    /// ```
    pub fn sum(&self, a: Node, axes: ArrayShape) -> Result<Node> {
        self.add_node(vec![a], vec![], Operation::Sum(axes))
    }

    /// Adds a node that permutes an array along given axes (see [numpy.transpose](https://numpy.org/doc/stable/reference/generated/numpy.transpose.html)). This function generalizes matrix transposition.
    ///
    /// For example, permutation of an array of shape `[a,b,c]` with permutation `[2,0,1]` results in an array of shape `[c,a,b]`.
    ///
    /// # Arguments
    ///
    /// * `a` - node containing an array
    /// * `axes` - indices of the axes of `a`
    ///
    /// # Returns
    ///
    /// New node with permuted axes
    ///
    /// # Example
    ///
    /// ```
    /// # use ciphercore_base::graphs::create_context;
    /// # use ciphercore_base::data_types::{INT32, array_type};
    /// let c = create_context().unwrap();
    /// let g = c.create_graph().unwrap();
    /// let t = array_type(vec![3, 2, 3], INT32);
    /// let axes = vec![1, 0, 2];
    /// let n1 = g.input(t).unwrap();
    /// let n2 = g.permute_axes(n1, axes).unwrap();
    /// ```
    pub fn permute_axes(&self, a: Node, axes: ArrayShape) -> Result<Node> {
        self.add_node(vec![a], vec![], Operation::PermuteAxes(axes))
    }

    /// Adds a node to the parent graph that inverts a given permutation.
    ///
    /// An input permutation should be given by a 1-dimensional array of length n, containing unique integers between 0 and n-1.
    /// The i-th element of an output array is output[i] = j if input[j] = i.
    ///
    /// This operation could be realized through [the Scatter operation](https://en.wikipedia.org/wiki/Gather-scatter_(vector_addressing)#Scatter).
    /// However, the Scatter operation poses a security risk as the corresponding map should hide empty output positions.
    /// This is usually done by padding an input array with dummy values such that its size is equal to the output size.
    /// Then, the Scatter map can be turned into a permutation, which can be easily split into a composition of random permutation maps.
    /// But permutation maps can be performed by Gather, thus making Scatter unnecessary.
    ///
    /// **WARNING**: this function should not be used before MPC compilation.
    ///
    /// # Arguments
    ///
    /// `a` - node containing an array with permutation.
    #[doc(hidden)]
    pub fn inverse_permutation(&self, a: Node) -> Result<Node> {
        self.add_node(vec![a], vec![], Operation::InversePermutation)
    }

    /// Adds a node that extracts a sub-array with a given index. This is a special case of [get_slice](Graph::get_slice) and corresponds to single element indexing as in [NumPy](https://numpy.org/doc/stable/user/basics.indexing.html).
    ///
    /// For example, given an array `A` of shape `[a,b,c,d]`, its subarray `B` of shape `[c,d]` with index `[i,j]` can be extracted as follows
    ///
    /// `B = A[i,j,:,:]` (in the NumPy notation)
    ///
    /// # Arguments
    ///
    /// * `a` - node containing an array
    /// * `index` - index of a sub-array
    ///
    /// # Returns
    ///
    /// New node containing an extracted sub-array
    ///
    /// # Example
    ///
    /// ```
    /// # use ciphercore_base::graphs::create_context;
    /// # use ciphercore_base::data_types::{INT32, array_type};
    /// let c = create_context().unwrap();
    /// let g = c.create_graph().unwrap();
    /// let t = array_type(vec![3, 2, 3], INT32);
    /// let index = vec![2];
    /// let n1 = g.input(t).unwrap();
    /// let n2 = g.get(n1, index).unwrap();
    /// ```
    pub fn get(&self, a: Node, index: ArrayShape) -> Result<Node> {
        self.add_node(vec![a], vec![], Operation::Get(index))
    }

    /// Adds a node that extracts a sub-array corresponding to a given slice.
    ///
    /// Our slicing conventions follow [the NumPy rules](https://numpy.org/doc/stable/user/basics.indexing.html).
    ///
    /// For example, given an array `A` of shape `[a,b]`, its subarray `B` containing only the last 3 rows of `A` can be extracted as follows
    ///
    /// `get_slice(A, [-3::])[i,j] = A[a-3+i,j]`.
    ///
    /// Slices are defined as vectors of [SliceElements](SliceElement) that have 3 possible types:
    ///
    /// * [SingleIndex(`i64`)](SliceElement::SingleIndex) is used to extract all the elements with a given index in a respective dimension,
    /// * [SubArray(`Option<i64>, Option<i64>, Option<i64>`)](SliceElement::SubArray) describes the range of indices that should be extracted over a certain dimension (similar to the `a:b:c` notation in [NumPy](https://numpy.org/doc/stable/user/basics.indexing.html))
    /// * [Ellipsis](SliceElement::Ellipsis) describes several consecutive dimensions that must be extracted in full, e.g. the slice `[i,...,j]` can be used to extract all the elements with the index `i` in the first dimension and the index `j` in the last one, while the indices of all the other dimensions have no constraints. See [the NumPy slicing](https://numpy.org/doc/stable/user/basics.indexing.html) for more details.
    ///
    /// # Arguments
    ///
    /// * `a` - node containing an array
    /// * `slice` - array slice
    ///
    /// # Returns
    ///
    /// New node containing an extracted sub-array
    ///
    /// # Example
    ///
    /// ```
    /// # use ciphercore_base::graphs::{create_context, SliceElement};
    /// # use ciphercore_base::data_types::{INT32, array_type};
    /// let c = create_context().unwrap();
    /// let g = c.create_graph().unwrap();
    /// let t = array_type(vec![3, 2, 3], INT32);
    /// let slice = vec![SliceElement::Ellipsis, SliceElement::SubArray(None, None, Some(-2))];
    /// let n1 = g.input(t).unwrap();
    /// let n2 = g.get_slice(n1, slice).unwrap();
    /// ```
    pub fn get_slice(&self, a: Node, slice: Slice) -> Result<Node> {
        self.add_node(vec![a], vec![], Operation::GetSlice(slice))
    }

    /// Adds a node that reshapes a value to a given compatible type (similar to [numpy.reshape](https://numpy.org/doc/stable/reference/generated/numpy.ndarray.reshape.html?highlight=reshape#numpy.ndarray.reshape), but more general). Specifically,
    ///
    /// * if the input value is an array, it can be reshaped to any array with the same number of elements;
    /// * if the input value in the flattened form contains `n` arrays or scalars, it can be reshaped to any type with the same number of arrays and scalars. Each array can be reshaped as in the above rule.
    ///
    /// For example, an array of shape `[3,10,5]` can be reshaped to `[2,75]`. A tuple with arrays of shapes `[3,4]`, `[12]`, `[2,6]` can be reshaped to a vector with 3 array elements of shape `[2,2,3]`.
    ///
    /// # Arguments
    ///
    /// * `a` - node containing a value
    /// * `new_type` - type
    ///
    /// # Returns
    ///
    /// New node with a reshaped value
    ///
    /// # Example
    ///
    /// ```
    /// # use ciphercore_base::graphs::create_context;
    /// # use ciphercore_base::data_types::{INT32, array_type};
    /// let c = create_context().unwrap();
    /// let g = c.create_graph().unwrap();
    /// let old_t = array_type(vec![3, 2, 3], INT32);
    /// let new_t = array_type(vec![3,6], INT32);
    /// let n1 = g.input(old_t).unwrap();
    /// let n2 = g.reshape(n1, new_t).unwrap();
    /// ```
    pub fn reshape(&self, a: Node, new_type: Type) -> Result<Node> {
        let size_estimate = get_size_estimation_in_bits(new_type.clone());
        if size_estimate.is_err() {
            return Err(runtime_error!(
                "Trying to add a reshape node with invalid type size"
            ));
        }
        if size_estimate? > type_size_limit_constants::MAX_INDIVIDUAL_NODE_SIZE {
            return Err(runtime_error!(
                "Trying to add a reshape node larger than MAX_INDIVIDUAL_NODE_SIZE"
            ));
        }
        self.add_node(vec![a], vec![], Operation::Reshape(new_type))
    }

    /// Adds a node creating a random value of a given type.
    ///
    /// **WARNING**: this function should not be used before MPC compilation.
    ///
    /// # Arguments
    ///
    /// `output_type` - type of a constant
    ///
    /// # Returns
    ///
    /// New random node
    ///
    /// # Example
    ///
    /// ```
    /// # use ciphercore_base::graphs::create_context;
    /// # use ciphercore_base::data_types::{BIT, scalar_type};
    /// let c = create_context().unwrap();
    /// let g = c.create_graph().unwrap();
    /// let t = scalar_type(BIT);
    /// let n = g.random(t).unwrap();
    /// ```
    #[doc(hidden)]
    pub fn random(&self, output_type: Type) -> Result<Node> {
        self.add_node(vec![], vec![], Operation::Random(output_type))
    }

    /// Adds a node creating a random permutation map of a one-dimensional array of length `n`.
    ///
    /// This operation generates a random array of all 64-bit integers from 0 to n-1 in random order.
    ///
    /// **WARNING**: this function should not be used before MPC compilation.
    ///
    /// # Arguments
    ///
    /// `n` - length of permutation
    ///
    /// # Returns
    ///
    /// New random permutation node
    #[doc(hidden)]
    pub fn random_permutation(&self, n: u64) -> Result<Node> {
        self.add_node(vec![], vec![], Operation::RandomPermutation(n))
    }

    /// Adds a node returning the Cuckoo hash map of an input array of binary strings using provided hash functions.
    ///
    /// Hash functions are defined as an array of binary matrices.
    /// The hash of an input string is a product of one of these matrices and this string.
    /// Hence, the last dimension of these matrices should coincide with the length of input strings.
    ///
    /// Random matrices yield a better success probability of hashing.
    ///
    /// If the input array has shape `[..., n, b]` and hash matrices are given as an `[h, m, b]`-array,
    /// then the hash map is an array of shape `[..., 2^m]`.
    /// The hash table element with index `[..., i]` is equal to `j` if the `[..., j]`-th input `b`-bit string is hashed to `i` by some of the given hash functions.
    ///
    /// The number of hash matrices (the first dimension of hash matrices) must be at least 3.
    ///
    /// A bigger ratio `m/n` leads to higher success probability (recommended one is `>=2`)    
    ///
    /// **WARNING**: this function should not be used before MPC compilation.
    ///
    /// # Arguments
    ///
    /// - `array` - input array of binary strings of shape [..., n, b]
    /// - `hash_matrices` - random binary [h, m, b]-array.
    ///
    /// # Returns
    ///
    /// New CuckooHash node
    #[doc(hidden)]
    pub fn cuckoo_hash(&self, array: Node, hash_matrices: Node) -> Result<Node> {
        self.add_node(vec![array, hash_matrices], vec![], Operation::CuckooHash)
    }

<<<<<<< HEAD
=======
    /// Adds a node that, given an input multidimensional array A, binary one-dimensional array B (first dimension is n in both array) and starting value v, computes the following iteration
    ///
    /// output[i] = A[i-1] + B[i-1] * output[i-1]
    ///
    /// where i in {1,...,n} and output[0] = v.
    /// This is similar to computing cumulative sums of consecutive elements (segments) of the input array A.
    /// The locations of these segments are defined by the binary array B.
    ///
    /// This iteration is used in the Duplication protocol (see mpc::mpc_psi) and is done locally by one of the computing parties.
    ///
    /// **WARNING**: this function should not be used before MPC compilation.
    ///
    /// # Arguments
    ///
    /// - `input_array` - input array whose rows are summed within the iteration
    /// - `binary_array` - binary array indicating whether a row of the input array should be added to a previous row of the output array
    /// - `first_row` - first row of the output array
    ///
    /// # Returns
    ///
    /// New SegmentCumSum node containing the output array
    #[doc(hidden)]
    pub fn segment_cumsum(
        &self,
        input_array: Node,
        binary_array: Node,
        first_row: Node,
    ) -> Result<Node> {
        self.add_node(
            vec![input_array, binary_array, first_row],
            vec![],
            Operation::SegmentCumSum,
        )
    }

>>>>>>> 2fa6e704
    /// Adds a node that converts a switching map array into a random tuple of the following components:
    /// - a permutation map array with deletion (some indices of this map are uniformly random, see below),
    /// - a duplication map array,
    /// - a permutation map array without deletion.
    ///
    /// The composition of these maps is equal to the input switching map, which is an array containing non-unique indices of some array.
    ///
    /// To create a permutation with deletion, this operation first groups identical indices of the input map together and shifts other indices accordingly, e.g.
    ///
    /// [1, 4, 5, 7, 2, 4] -> [1, 4, 4, 5, 7, 2].
    ///
    /// This can be done by permutation p = [1, 2, 6, 3, 4, 5].
    /// Then, it replaces copies with unique random indices not present in the switching map, e.g.
    ///
    /// [1, 4, 4, 5, 7, 2] -> [1, 4, 3, 5, 7, 2].
    ///
    /// A duplication map is a one-dimensional array containing only zeros and ones.
    /// If its i-th element is zero, it means that the duplication map doesn't change the i-th element of an array it acts upon.
    /// If map's i-th element is one, then the map copies the previous element of the result.
    /// This rules can be summarized by the following equation
    ///
    /// output[i] = dup_map[i] * output[i-1] + (1 - dup_map[i]) * input[i].
    ///
    /// A duplication map is created from the above switching map with grouped indices, replacing the first index occurrence with 0 and other copies with 1, e.g.
    ///
    ///  [1, 4, 4, 5, 7, 2] -> [0, 0, 1, 0, 0, 0].
    ///
    /// The last permutation is the inverse of the above permutation p, i.e.
    ///
    /// [1, 2, 4, 5, 6, 3].
    ///
    /// This operation supports vectorization.
    ///
    /// **WARNING**: this function should not be used before MPC compilation.
    ///
    /// # Arguments
    ///
    /// - `switching_map` - an array of one-dimensional arrays containing non-unique indices of some array of length `n` (usually a simple hash table),
    /// - `n` - length of an array that can be mapped by the above switching map.
    ///
    /// # Returns
    ///
    /// New DecomposeSwitchingMap node
    #[doc(hidden)]
    pub fn decompose_switching_map(&self, switching_map: Node, n: u64) -> Result<Node> {
        self.add_node(
            vec![switching_map],
            vec![],
            Operation::DecomposeSwitchingMap(n),
        )
    }

    /// Adds a node that converts a Cuckoo hash table to a random permutation.
    ///
    /// Conversion is done via replacing dummy hash elements by random indices such that the resulting array constitute a permutation.
    ///
    /// **WARNING**: this function should not be used before MPC compilation.
    ///
    /// # Arguments
    ///
    /// `cuckoo_map` - an array containing a Cuckoo hash map with dummy values
    ///
    /// # Returns
    ///
    /// New CuckooToPermutation node
    #[doc(hidden)]
    pub fn cuckoo_to_permutation(&self, cuckoo_map: Node) -> Result<Node> {
        self.add_node(vec![cuckoo_map], vec![], Operation::CuckooToPermutation)
    }

    /// Adds a node that joins a sequence of arrays governed by a given shape.
    ///
    /// The input arrays should have the same shape or be able to be broadcast to the same shape.
    ///
    /// For example, stacking 2 arrays of shapes `[2,2]` and `[2,1]` with the outer shape `[2]` works as follows
    ///
    /// `stack(arrays=[[[1,2],[3,4]], [5,6]], shape=[2]) = [[[1,2],[3,4]], [[5,5], [6,6]]]`
    ///
    /// # Arguments
    ///
    /// * `nodes` - vector of nodes containing arrays
    /// * `outer_shape` - shape defining how the input arrays are arranged in the resulting array
    ///
    /// # Returns
    ///
    /// New stack node
    ///
    /// # Example
    ///
    /// ```
    /// # use ciphercore_base::graphs::create_context;
    /// # use ciphercore_base::data_types::{INT32, array_type};
    /// let c = create_context().unwrap();
    /// let g = c.create_graph().unwrap();
    /// let t1 = array_type(vec![3, 2, 3], INT32);
    /// let t2 = array_type(vec![2, 3], INT32);
    /// let shape = vec![2];
    /// let n1 = g.input(t1).unwrap();
    /// let n2 = g.input(t2).unwrap();
    /// let n3 = g.stack(vec![n1,n2], shape).unwrap();
    /// ```
    pub fn stack(&self, nodes: Vec<Node>, outer_shape: ArrayShape) -> Result<Node> {
        self.add_node(nodes, vec![], Operation::Stack(outer_shape))
    }

    /// Adds a node creating a constant of a given type and value.
    ///
    /// # Arguments
    ///
    /// * `output_type` - type of a constant
    /// * `value` - value of a constant
    ///
    /// # Returns
    ///
    /// New constant node
    ///
    /// # Example
    ///
    /// ```
    /// # use ciphercore_base::graphs::create_context;
    /// # use ciphercore_base::data_types::{BIT, scalar_type};
    /// # use ciphercore_base::data_values::Value;
    /// let c = create_context().unwrap();
    /// let g = c.create_graph().unwrap();
    /// let t = scalar_type(BIT);
    /// let v = Value::from_scalar(0, BIT).unwrap();
    /// let n = g.constant(t, v).unwrap();
    /// ```
    pub fn constant(&self, output_type: Type, value: Value) -> Result<Node> {
        self.add_node(vec![], vec![], Operation::Constant(output_type, value))
    }

    /// Adds a node converting an integer array or scalar to the binary form.
    ///
    /// Given an array of shape `[a,b,c]` and scalar type `st`, this node returns an array of shape `[a,b,c,s]` where `s` is the bit size of `st`. For example, an array of shape `[1,2,3]` with `INT32` entries will be converted to a binary array of shape `[1,2,3,32]`.
    ///
    /// # Arguments
    ///
    /// `a` - node containing an array or scalar
    ///
    /// # Returns
    ///
    /// New node converting an array/scalar to the binary form
    ///
    /// # Example
    ///
    /// ```
    /// # use ciphercore_base::graphs::create_context;
    /// # use ciphercore_base::data_types::{array_type, INT32};
    /// let c = create_context().unwrap();
    /// let g = c.create_graph().unwrap();
    /// let t = array_type(vec![3, 2], INT32);
    /// let n1 = g.input(t).unwrap();
    /// let n2 = g.a2b(n1).unwrap();
    /// ```
    pub fn a2b(&self, a: Node) -> Result<Node> {
        self.add_node(vec![a], vec![], Operation::A2B)
    }

    /// Adds a node converting a binary array to an array of a given scalar type.
    ///
    /// Given a binary array of shape `[a,b,c]` and a scalar type `st` of bit size `c`, this node returns an array of shape `[a,b]` with `st` entries. For example, a binary array of shape `[2,3,32]` can be converted to an array of shape `[2,3]` with `INT32` entries.
    ///
    /// # Arguments
    ///
    /// * `a` - node containing an array or scalar
    /// * `scalar_type` - scalar type
    ///
    /// # Returns
    ///
    /// New node converting an array from the binary form
    ///
    /// # Example
    ///
    /// ```
    /// # use ciphercore_base::graphs::create_context;
    /// # use ciphercore_base::data_types::{BIT, INT32, array_type};
    /// let c = create_context().unwrap();
    /// let g = c.create_graph().unwrap();
    /// let t = array_type(vec![3, 32], BIT);
    /// let n1 = g.input(t).unwrap();
    /// let n2 = g.b2a(n1, INT32).unwrap();
    /// ```
    pub fn b2a(&self, a: Node, scalar_type: ScalarType) -> Result<Node> {
        self.add_node(vec![a], vec![], Operation::B2A(scalar_type))
    }

    /// Adds a node that creates a tuple from several (possibly, zero) elements.
    ///
    /// # Arguments
    ///
    /// `elements` - vector of nodes
    ///
    /// # Returns
    ///
    /// New node with a tuple
    ///
    /// # Example
    ///
    /// ```
    /// # use ciphercore_base::graphs::create_context;
    /// # use ciphercore_base::data_types::{INT32, array_type};
    /// let c = create_context().unwrap();
    /// let g = c.create_graph().unwrap();
    /// let t1 = array_type(vec![3, 2, 3], INT32);
    /// let t2 = array_type(vec![2, 3], INT32);
    /// let n1 = g.input(t1).unwrap();
    /// let n2 = g.input(t2).unwrap();
    /// let n3 = g.create_tuple(vec![n1,n2]).unwrap();
    /// ```
    pub fn create_tuple(&self, elements: Vec<Node>) -> Result<Node> {
        self.add_node(elements, vec![], Operation::CreateTuple)
    }

    /// Adds a node that creates a vector from several (possibly, zero) elements of the same type.
    ///
    /// # Arguments
    ///
    /// `elements` - vector of nodes
    ///
    /// # Returns
    ///
    /// New node with a created vector
    ///
    /// # Example
    ///
    /// ```
    /// # use ciphercore_base::graphs::create_context;
    /// # use ciphercore_base::data_types::{INT32, array_type};
    /// let c = create_context().unwrap();
    /// let g = c.create_graph().unwrap();
    /// let t = array_type(vec![3, 2, 3], INT32);
    /// let n1 = g.input(t.clone()).unwrap();
    /// let n2 = g.input(t.clone()).unwrap();
    /// let n3 = g.create_vector(t, vec![n1,n2]).unwrap();
    /// ```
    pub fn create_vector(&self, element_type: Type, elements: Vec<Node>) -> Result<Node> {
        self.add_node(elements, vec![], Operation::CreateVector(element_type))
    }

    /// Adds a node that creates a named tuple from several (possibly, zero) elements.
    ///
    /// # Arguments
    ///
    /// `elements` - vector of pairs (node name, node)
    ///
    /// # Returns
    ///
    /// New node creating a named tuple
    ///
    /// # Example
    ///
    /// ```
    /// # use ciphercore_base::graphs::create_context;
    /// # use ciphercore_base::data_types::{INT32, array_type};
    /// let c = create_context().unwrap();
    /// let g = c.create_graph().unwrap();
    /// let t1 = array_type(vec![3, 2, 3], INT32);
    /// let t2 = array_type(vec![2, 3], INT32);
    /// let n1 = g.input(t1).unwrap();
    /// let n2 = g.input(t2).unwrap();
    /// let n3 = g.create_named_tuple(vec![("node1".to_owned(), n1), ("node2".to_owned(), n2)]).unwrap();
    /// ```
    pub fn create_named_tuple(&self, elements: Vec<(String, Node)>) -> Result<Node> {
        let mut nodes = vec![];
        let mut names = vec![];
        for (name, node) in elements {
            nodes.push(node);
            names.push(name);
        }
        self.add_node(nodes, vec![], Operation::CreateNamedTuple(names))
    }

    /// Adds a node that extracts an element of a tuple.
    ///
    /// # Arguments
    ///
    /// * `tuple` - node containing a tuple
    /// * `index` - index of a tuple element between 0 and tuple length minus 1
    ///
    /// # Returns
    ///
    /// New node with an extracted element
    ///
    /// # Example
    ///
    /// ```
    /// # use ciphercore_base::data_types::{INT32, array_type};
    /// # use ciphercore_base::graphs::create_context;
    /// let c = create_context().unwrap();
    /// let g = c.create_graph().unwrap();
    /// let t1 = array_type(vec![3, 2, 3], INT32);
    /// let t2 = array_type(vec![2, 3], INT32);
    /// let n1 = g.input(t1).unwrap();
    /// let n2 = g.input(t2).unwrap();
    /// let n3 = g.create_tuple(vec![n1, n2]).unwrap();
    /// let n4 = g.tuple_get(n3, 1).unwrap();
    /// ```
    pub fn tuple_get(&self, tuple: Node, index: u64) -> Result<Node> {
        self.add_node(vec![tuple], vec![], Operation::TupleGet(index))
    }

    /// Adds a node that extracts an element of a named tuple.
    ///
    /// # Arguments
    ///
    /// * `tuple` - node containing a named tuple
    /// * `key` - key of a tuple element
    ///
    /// # Returns
    ///
    /// New node extracting a tuple element
    ///
    /// # Example
    ///
    /// ```
    /// # use ciphercore_base::graphs::create_context;
    /// # use ciphercore_base::data_types::{array_type, INT32};
    /// let c = create_context().unwrap();
    /// let g = c.create_graph().unwrap();
    /// let t1 = array_type(vec![3, 2, 3], INT32);
    /// let t2 = array_type(vec![2, 3], INT32);
    /// let n1 = g.input(t1).unwrap();
    /// let n2 = g.input(t2).unwrap();
    /// let n3 = g.create_named_tuple(vec![("node1".to_owned(), n1), ("node2".to_owned(), n2)]).unwrap();
    /// let n4 = g.named_tuple_get(n3, "node2".to_owned()).unwrap();
    /// ```
    pub fn named_tuple_get(&self, tuple: Node, key: String) -> Result<Node> {
        self.add_node(vec![tuple], vec![], Operation::NamedTupleGet(key))
    }

    /// Adds a node that extracts an element of a vector.
    ///
    /// # Arguments
    ///
    /// * `vec` - node containing a vector
    /// * `index` - node containing the index of a tuple element
    ///
    /// # Returns
    ///
    /// New node extracting a vector element
    ///
    /// # Example
    ///
    /// ```
    /// # use ciphercore_base::graphs::create_context;
    /// # use ciphercore_base::data_types::{UINT32, INT32, array_type, scalar_type};
    /// # use ciphercore_base::data_values::Value;
    /// let c = create_context().unwrap();
    /// let g = c.create_graph().unwrap();
    /// let t = array_type(vec![3, 2, 3], INT32);
    /// let n1 = g.input(t.clone()).unwrap();
    /// let n2 = g.input(t.clone()).unwrap();
    /// let n3 = g.create_vector(t, vec![n1,n2]).unwrap();
    /// let index = g.constant(scalar_type(UINT32), Value::from_scalar(0, UINT32).unwrap()).unwrap();
    /// let n4 = g.vector_get(n3, index).unwrap();
    /// ```
    pub fn vector_get(&self, vec: Node, index: Node) -> Result<Node> {
        self.add_node(vec![vec, index], vec![], Operation::VectorGet)
    }

    /// Adds a node that takes vectors V<sub>1</sub>(n, t<sub>1</sub>), V<sub>2</sub>(n, t<sub>2</sub>), ..., V<sub>k</sub>(n, t<sub>k</sub>) of the same length and returns a vector V(n, tuple(t<sub>1</sub>, ..., t<sub>k</sub>)) (similar to [zip](https://doc.rust-lang.org/stable/std/iter/fn.zip.html)).
    ///
    /// # Arguments
    ///
    /// `nodes` - vector of nodes containing input vectors
    ///
    /// # Returns
    ///
    /// New zip node
    ///
    /// # Example
    ///
    /// ```
    /// # use ciphercore_base::data_types::{INT32, array_type, vector_type};
    /// # use ciphercore_base::graphs::create_context;
    /// let c = create_context().unwrap();
    /// let g = c.create_graph().unwrap();
    /// let t = array_type(vec![3, 2, 3], INT32);
    /// let vec_t = vector_type(3, t);
    /// let n1 = g.input(vec_t.clone()).unwrap();
    /// let n2 = g.input(vec_t.clone()).unwrap();
    /// let n3 = g.zip(vec![n1,n2]).unwrap();
    /// ```
    pub fn zip(&self, nodes: Vec<Node>) -> Result<Node> {
        self.add_node(nodes, vec![], Operation::Zip)
    }

    /// Adds a node that creates a vector with `n` copies of a value of a given node.
    ///
    /// # Arguments
    ///
    /// * `a` - node containing a value
    /// * `n` - number of copies
    ///
    /// # Returns
    ///
    /// New repeat node
    ///
    /// # Example
    ///
    /// ```
    /// # use ciphercore_base::data_types::{INT32, array_type};
    /// # use ciphercore_base::graphs::create_context;
    /// let c = create_context().unwrap();
    /// let g = c.create_graph().unwrap();
    /// let t = array_type(vec![3, 2, 3], INT32);
    /// let n1 = g.input(t).unwrap();
    /// let n2 = g.repeat(n1, 10).unwrap();
    /// ```
    pub fn repeat(&self, a: Node, n: u64) -> Result<Node> {
        self.add_node(vec![a], vec![], Operation::Repeat(n))
    }

    /// Adds a node that calls another graph with inputs contained in given nodes.
    ///
    /// The input graph must be finalized and have as many inputs as the number of provided arguments.
    ///
    /// For example, let `G` be a graph implementing the function `max(x,0)`, then `call(G, [17]) = max(17, 0)`.
    ///
    /// # Arguments
    ///
    /// * `graph` - graph with `n` input nodes
    /// * `arguments` - vector of `n` nodes
    ///
    /// # Returns
    ///
    /// New call node
    ///
    /// # Example
    ///
    /// ```
    /// # use ciphercore_base::data_types::{INT32, array_type};
    /// # use ciphercore_base::graphs::create_context;
    /// let c = create_context().unwrap();
    ///
    /// let g1 = c.create_graph().unwrap();
    /// let t = array_type(vec![3, 2, 3], INT32);
    /// let n1 = g1.input(t.clone()).unwrap();
    /// let n2 = g1.repeat(n1, 10).unwrap();
    /// let n3 = g1.vector_to_array(n2).unwrap();
    /// n3.set_as_output().unwrap();
    /// g1.finalize().unwrap();
    ///
    /// let g2 = c.create_graph().unwrap();
    /// let n4 = g2.input(t).unwrap();
    /// let n5 = g2.add(n4.clone(), n4).unwrap();
    /// let n6 = g2.call(g1, vec![n5]).unwrap();
    /// ```
    pub fn call(&self, graph: Graph, arguments: Vec<Node>) -> Result<Node> {
        self.add_node(arguments, vec![graph], Operation::Call)
    }

    /// Adds a node that iteratively computes a given finalized graph on the elements of a given vector and updates the state value accordingly.
    ///
    /// This node calls another `graph` with 2 input nodes `old_state` and `input` and an output node that returns a [tuple](Type::Tuple) `(new_state, output)`. This graph is used to map the elements of a given vector `V` to another vector `W` as follows:
    /// ```text
    /// graph(state_0, V[0]) -> (state1, W[0]),
    /// graph(state_1, V[1]) -> (state2, W[1]),
    /// ...
    /// graph(state_k, V[k]) -> (final_state, W[k]).
    /// ```
    /// The output is a [tuple](Type::Tuple) `(final_state, W)`. The initial state `state_0` should be provided as an argument.
    ///
    /// This node generalize `map` and `reduce` procedures (see [MapReduce](https://en.wikipedia.org/wiki/MapReduce) for more details).
    ///
    /// For example, let `G` be a graph implementing the function `max(x,0)` and incrementing `state` if its output is negative, then `iterate(G, 0, [-1,2,0,3,2]) = (1, [0,2,0,3,2])`. The final state is equal to the number of negative values in the input vector.
    ///
    /// # Arguments
    ///
    /// * `graph` - graph with 2 input nodes of types T<sub>s</sub> and T<sub>i</sub> and returning a tuple of type (T<sub>s</sub>, T<sub>o</sub>)
    /// * `state` - node containing an initial state of type T<sub>s</sub>
    /// * `input` - node containing a vector with elements of type T<sub>i</sub>
    ///
    /// # Returns
    ///
    /// New iterate node
    ///
    /// # Example
    ///
    /// ```
    /// # use ciphercore_base::data_types::{INT32, scalar_type, vector_type};
    /// # use ciphercore_base::graphs::create_context;
    /// let c = create_context().unwrap();
    ///
    /// let t_s = scalar_type(INT32);
    /// let t = scalar_type(INT32);
    /// let vec_t = vector_type(10, t.clone());
    ///
    /// let g1 = c.create_graph().unwrap();
    /// {
    ///     let old_state = g1.input(t_s.clone()).unwrap();
    ///     let input = g1.input(t.clone()).unwrap();
    ///     let sum = g1.add(old_state.clone(), input).unwrap();
    ///     let out_tuple = g1.create_tuple(vec![sum, old_state]).unwrap();
    ///     out_tuple.set_as_output().unwrap();
    ///     g1.finalize().unwrap();
    /// }
    ///
    /// let g2 = c.create_graph().unwrap();
    /// let initial_state = g2.input(t).unwrap();
    /// let input_vector = g2.input(vec_t).unwrap();
    /// g2.iterate(g1, initial_state, input_vector).unwrap();
    /// ```
    pub fn iterate(&self, graph: Graph, state: Node, input: Node) -> Result<Node> {
        self.add_node(vec![state, input], vec![graph], Operation::Iterate)
    }

    /// Adds a node converting an array to a vector.
    ///
    /// Given an array of shape `[a,b,c]`, this node returns a vector of `a` arrays of shape `[b,c]`.
    ///
    /// # Arguments
    ///
    /// `a` - node containing an array
    ///
    /// # Returns
    ///
    /// New node converting an array to a vector
    ///
    /// # Example
    ///
    /// ```
    /// # use ciphercore_base::graphs::create_context;
    /// # use ciphercore_base::data_types::{array_type, scalar_type, INT32, UINT32};
    /// # use ciphercore_base::data_values::Value;
    /// let c = create_context().unwrap();
    /// let g = c.create_graph().unwrap();
    /// let t = array_type(vec![4, 3, 2], INT32);
    /// let n1 = g.input(t).unwrap();
    /// let n2 = g.array_to_vector(n1).unwrap();
    /// let index = g.constant(scalar_type(UINT32), Value::from_scalar(0, UINT32).unwrap()).unwrap();
    /// let n3 = g.vector_get(n2.clone(), index).unwrap();
    ///
    /// assert!(n2.get_type().unwrap().is_vector());
    /// assert_eq!(n3.get_type().unwrap().get_shape(), vec![3,2]);
    /// ```    
    pub fn array_to_vector(&self, a: Node) -> Result<Node> {
        self.add_node(vec![a], vec![], Operation::ArrayToVector)
    }

    /// Adds a node converting a vector to an array.
    ///
    /// Given a vector of `a` arrays of shape `[b,c]`, this node returns an array of shape `[a,b,c]`.
    ///
    /// # Arguments
    ///
    /// `a` - node containing a vector
    ///
    /// # Returns
    ///
    /// New node converting a vector to an array
    ///
    /// # Example
    ///
    /// ```
    /// # use ciphercore_base::graphs::create_context;
    /// # use ciphercore_base::data_types::{array_type, vector_type, INT32};
    /// let c = create_context().unwrap();
    /// let g = c.create_graph().unwrap();
    /// let t = array_type(vec![3, 2], INT32);
    /// let vec_t = vector_type(4, t);
    /// let n1 = g.input(vec_t).unwrap();
    /// let n2 = g.vector_to_array(n1).unwrap();
    ///
    /// assert!(n2.get_type().unwrap().is_array());
    /// assert_eq!(n2.get_type().unwrap().get_shape(), vec![4, 3, 2]);
    /// ```
    pub fn vector_to_array(&self, a: Node) -> Result<Node> {
        self.add_node(vec![a], vec![], Operation::VectorToArray)
    }

    /// Adds a node creating an array from the elements of an input array indexed by another array along a given axis.
    ///
    /// Given an input array, this node replaces the dimension `axis` with the dimensions introduced by the indexing array.
    ///
    /// Indices must be unique to prevent possible duplication of shares/ciphertexts.
    /// Such duplicates might cause devastating data leakage.
    ///
    /// This operation is similar to [the NumPy take operation](https://numpy.org/doc/stable/reference/generated/numpy.take.html).
    ///
    /// **WARNING**: this function should not be used before MPC compilation.
    ///
    /// # Arguments
    ///
    /// `input` - node containing an input array
    /// `indices` - node containing indices
    /// `axis` - index of the axis along which indices are chosen
    ///
    /// # Returns
    ///
    /// New Gather node
    #[doc(hidden)]
    pub fn gather(&self, input: Node, indices: Node, axis: u64) -> Result<Node> {
        self.add_node(vec![input, indices], vec![], Operation::Gather(axis))
    }

    /// Checks that the graph has an output node and finalizes the graph.
    ///
    /// After finalization the graph can't be changed.
    ///
    /// # Returns
    ///
    /// Finalized graph
    ///
    /// # Example
    ///
    /// ```
    /// # use ciphercore_base::graphs::create_context;
    /// # use ciphercore_base::data_types::{array_type, vector_type, INT32};
    /// let c = create_context().unwrap();
    /// let g = c.create_graph().unwrap();
    /// let t = array_type(vec![3, 2], INT32);
    /// let vec_t = vector_type(4, t);
    /// let n1 = g.input(vec_t).unwrap();
    /// let n2 = g.vector_to_array(n1).unwrap();
    /// n2.set_as_output().unwrap();
    /// g.finalize().unwrap();
    /// ```
    pub fn finalize(&self) -> Result<Graph> {
        let output_node = self.body.borrow_mut().output_node.clone();
        match output_node {
            Some(_) => {
                self.body.borrow_mut().finalized = true;
                Ok(self.clone())
            }
            None => Err(runtime_error!("Output node is not set")),
        }
    }

    /// Returns the vector of nodes contained in the graph in order of construction.
    ///
    /// # Returns
    ///
    /// Vector of nodes of the graph
    pub fn get_nodes(&self) -> Vec<Node> {
        self.body.borrow().nodes.clone()
    }

    /// Promotes a given node to the output node of the parent graph.
    ///
    /// # Arguments
    ///
    /// `output_node` - node to be set as output
    ///
    /// # Example
    ///
    /// ```
    /// # use ciphercore_base::graphs::create_context;
    /// # use ciphercore_base::data_types::{array_type, vector_type, INT32};
    /// let c = create_context().unwrap();
    /// let g = c.create_graph().unwrap();
    /// let t = array_type(vec![3, 2], INT32);
    /// let vec_t = vector_type(4, t);
    /// let n1 = g.input(vec_t).unwrap();
    /// let n2 = g.vector_to_array(n1).unwrap();
    /// g.set_output_node(n2).unwrap();
    /// g.finalize().unwrap();
    /// ```
    pub fn set_output_node(&self, output_node: Node) -> Result<()> {
        let current_output_node = self.body.borrow().output_node.clone();
        match current_output_node {
            Some(_) => Err(runtime_error!("Output node is already set")),
            None => {
                if output_node.get_graph() != *self {
                    Err(runtime_error!("Output node has to be from the same graph"))
                } else {
                    self.body.borrow_mut().output_node = Some(output_node.downgrade());
                    Ok(())
                }
            }
        }
    }

    /// Returns the output node of the graph.
    ///
    /// # Returns
    ///
    /// Output node of the graph
    pub fn get_output_node(&self) -> Result<Node> {
        let current_output_node = self.body.borrow().output_node.clone();
        match current_output_node {
            Some(output_node) => Ok(output_node.upgrade()),
            None => Err(runtime_error!("Output node is not set")),
        }
    }

    /// Returns the ID of the graph.
    ///
    /// A graph ID is a serial number of a graph between `0` and `n-1` where `n` is the number of graphs in the parent context.
    ///
    /// # Returns
    ///
    /// Graph ID
    pub fn get_id(&self) -> u64 {
        self.body.borrow().id
    }

    /// Returns the number of the graph nodes.
    ///
    /// # Returns
    ///
    /// Number of the graph nodes
    pub fn get_num_nodes(&self) -> u64 {
        self.body.borrow().nodes.len() as u64
    }

    /// Returns the node corresponding to a given ID.
    ///
    /// # Arguments
    ///
    /// `id` - node ID
    ///
    /// # Returns
    ///
    /// Node with a given ID
    pub fn get_node_by_id(&self, id: u64) -> Result<Node> {
        let nodes = &self.body.borrow().nodes;
        if id >= nodes.len() as u64 {
            Err(runtime_error!("Invalid id for the node retrieval"))
        } else {
            Ok(nodes[id as usize].clone())
        }
    }

    /// Returns the context of the graph nodes.
    ///
    /// # Returns
    ///
    /// Context of the graph
    pub fn get_context(&self) -> Context {
        self.body.borrow().context.upgrade()
    }

    /// Adds a node computing a given custom operation.
    ///
    /// Custom operations can be created by the user as public structs implementing the [CustomOperationBody](../custom_ops/trait.CustomOperationBody.html).
    ///
    /// # Arguments
    ///
    /// * `op` - custom operation
    /// * `arguments` - vector of nodes used as input for the custom operation
    ///
    /// # Returns
    ///
    /// New custom operation node
    ///
    /// # Example
    ///
    /// ```
    /// # use ciphercore_base::graphs::create_context;
    /// # use ciphercore_base::data_types::{array_type, BIT};
    /// # use ciphercore_base::custom_ops::{CustomOperation, Not};
    /// let c = create_context().unwrap();
    /// let g = c.create_graph().unwrap();
    /// let t = array_type(vec![3, 2], BIT);
    /// let n1 = g.input(t).unwrap();
    /// let n2 = g.custom_op(CustomOperation::new(Not {}), vec![n1]).unwrap();
    /// ```
    pub fn custom_op(&self, op: CustomOperation, arguments: Vec<Node>) -> Result<Node> {
        self.add_node(arguments, vec![], Operation::Custom(op))
    }
}

/// Methods which aren't supposed to be imported in Python.
impl Graph {
    /// Adds an operation node to the graph and returns it.
    ///
    /// # Arguments
    ///
    /// * `node_dependencies` - vector of nodes necessary to perform the given operation
    /// * `graph_dependencies` - vector of graphs necessary to perform the given operation
    /// * `operation` - operation performed by the node
    ///
    /// # Returns
    ///
    /// New operation node that gets added
    pub fn add_node(
        &self,
        node_dependencies: Vec<Node>,
        graph_dependencies: Vec<Graph>,
        operation: Operation,
    ) -> Result<Node> {
        if self.is_finalized() {
            return Err(runtime_error!("Can't add a node to a finalized graph"));
        }
        for dependency in &node_dependencies {
            if dependency.get_graph() != *self
                || dependency.get_id() >= self.body.borrow().nodes.len() as u64
                || self.body.borrow().nodes[dependency.get_id() as usize] != *dependency
            {
                return Err(runtime_error!(
                    "Can't add a node with invalid node dependencies"
                ));
            }
        }
        for dependency in &graph_dependencies {
            if dependency.get_context() != self.get_context()
                || !dependency.is_finalized()
                || dependency.get_id() >= self.get_id()
            {
                return Err(runtime_error!(
                    "Can't add a node with invalid graph dependencies"
                ));
            }
        }
        let id = self.body.borrow().nodes.len() as u64;
        let result = Node {
            body: Arc::new(AtomicRefCell::new(NodeBody {
                graph: self.downgrade(),
                node_dependencies: node_dependencies.iter().map(|n| n.downgrade()).collect(),
                graph_dependencies: graph_dependencies.iter().map(|g| g.downgrade()).collect(),
                operation,
                id,
            })),
        };
        {
            let mut cell = self.body.borrow_mut();
            cell.nodes.push(result.clone());
        }
        let mut context_has_type_checker = false;
        {
            let context = self.get_context();
            let mut context_cell = context.body.borrow_mut();
            let type_checker = &mut context_cell.type_checker;
            if type_checker.is_some() {
                context_has_type_checker = true;
            }
        }
        if context_has_type_checker {
            let type_checking_result = result.get_type();
            if type_checking_result.is_err() {
                self.remove_last_node(result)?;
                return Err(type_checking_result.expect_err("Should not be here"));
            }
            let type_result = type_checking_result?;

            let size_estimate = get_size_estimation_in_bits(type_result);
            if size_estimate.is_err() {
                self.remove_last_node(result)?;
                return Err(runtime_error!("Trying to add a node with invalid size"));
            }
            if size_estimate? > type_size_limit_constants::MAX_INDIVIDUAL_NODE_SIZE {
                self.remove_last_node(result)?;
                return Err(runtime_error!(
                    "Trying to add a node larger than MAX_INDIVIDUAL_NODE_SIZE"
                ));
            }

            let context = self.get_context();
            let size_checking_result = context.try_update_total_size(result.clone());
            if size_checking_result.is_err() {
                self.remove_last_node(result)?;
                return Err(size_checking_result.expect_err("Should not be here"));
            }
        }
        Ok(result)
    }

    fn remove_last_node(&self, n: Node) -> Result<()> {
        if n.get_graph() != *self {
            return Err(runtime_error!(
                "The node to be removed from a different graph"
            ));
        }
        {
            let cell = self.body.borrow();
            if n != *cell
                .nodes
                .last()
                .ok_or_else(|| runtime_error!("Nodes list is empty"))?
            {
                return Err(runtime_error!(
                    "The node to be removed is not the last node"
                ));
            }
        };
        let context = self.get_context();
        context.unregister_node(n.clone())?;
        let mut context_body = context.body.borrow_mut();
        if let Some(tc) = &mut context_body.type_checker {
            tc.unregister_node(n)?;
        }
        let mut cell = self.body.borrow_mut();
        cell.nodes.pop();
        Ok(())
    }

    pub(crate) fn nop(&self, a: Node) -> Result<Node> {
        self.add_node(vec![a], vec![], Operation::NOP)
    }

    pub(crate) fn prf(&self, key: Node, iv: u64, output_type: Type) -> Result<Node> {
        self.add_node(vec![key], vec![], Operation::PRF(iv, output_type))
    }

    pub(super) fn is_finalized(&self) -> bool {
        self.body.borrow().finalized
    }

    pub(super) fn check_finalized(&self) -> Result<()> {
        if !self.is_finalized() {
            return Err(runtime_error!("Graph is not finalized"));
        }
        Ok(())
    }

    fn make_serializable(&self) -> SerializableGraph {
        let output_node = match self.get_output_node() {
            Ok(n) => Some(n.get_id()),
            Err(_) => None,
        };
        Arc::new(SerializableGraphBody {
            finalized: self.is_finalized(),
            nodes: self
                .get_nodes()
                .iter()
                .map(|n| n.make_serializable())
                .collect(),
            output_node,
        })
    }

    fn downgrade(&self) -> WeakGraph {
        WeakGraph {
            body: Arc::downgrade(&self.body),
        }
    }

    #[doc(hidden)]
    pub fn add_annotation(&self, annotation: GraphAnnotation) -> Result<Graph> {
        self.get_context().add_graph_annotation(self, annotation)?;
        Ok(self.clone())
    }

    pub(super) fn get_annotations(&self) -> Result<Vec<GraphAnnotation>> {
        self.get_context().get_graph_annotations(self.clone())
    }

    /// Rearrange given input values according to the names and the order of the related input nodes.
    ///
    /// For example, given a graph with the first input node named 'A' and the second one named 'B' and input values `{'B': v, 'A': w}`, this function returns a vector `[w, v]`.
    ///
    /// # Arguments
    ///
    /// `values` - hashmap of values keyed by node names
    ///
    /// # Returns
    ///
    /// Vector of values arranged by node names
    ///
    /// # Example
    ///
    /// ```
    /// # use ciphercore_base::graphs::create_context;
    /// # use ciphercore_base::data_types::{BIT, scalar_type};
    /// # use std::collections::HashMap;
    /// let c = create_context().unwrap();
    /// let g = c.create_graph().unwrap();
    /// let t = scalar_type(BIT);
    /// let n1 = g.input(t.clone()).unwrap();
    /// n1.set_name("input1").unwrap();
    /// let n2 = g.input(t.clone()).unwrap();
    /// n2.set_name("input2").unwrap();
    ///
    /// let mut input_map = HashMap::new();
    /// input_map.insert("input2", 2);
    /// input_map.insert("input1", 1);
    /// let ordered_input = g.prepare_input_values(input_map).unwrap();
    ///
    /// assert_eq!(vec![1,2], ordered_input);
    /// ```
    pub fn prepare_input_values<T: Clone>(&self, values: HashMap<&str, T>) -> Result<Vec<T>> {
        self.get_context()
            .prepare_input_values(self.clone(), values)
    }
}
type WeakGraphBodyPointer = Weak<AtomicRefCell<GraphBody>>;

struct WeakGraph {
    body: WeakGraphBodyPointer,
}

impl WeakGraph {
    //upgrade function panics if the the Graph pointer it downgraded from went out of scope
    fn upgrade(&self) -> Graph {
        Graph {
            body: self.body.upgrade().unwrap(),
        }
    }
}
impl Clone for WeakGraph {
    fn clone(&self) -> Self {
        WeakGraph {
            body: self.body.clone(),
        }
    }
}

#[doc(hidden)]
/// Various node-related properties which aren't used in the graph building
/// or type inference, but can be used in node expansion or MPC compilation.
#[derive(Clone, Debug, Serialize, Deserialize, PartialEq, Eq, Hash)]
pub enum NodeAnnotation {
    AssociativeOperation,
    Private,
    Send(u64, u64), // (sender_index, receiver_index); indices belong to the set 0..PARTIES
    PRFMultiplication,
    PRFB2A,
    PRFTruncate,
}

#[doc(hidden)]
/// Various graph-related properties which aren't used in the graph building
/// or type inference, but can be used in node expansion or MPC compilation.
#[derive(Clone, Debug, Serialize, Deserialize, PartialEq, Eq)]
pub enum GraphAnnotation {
    AssociativeOperation,
    OneBitState,
    SmallState,
}

struct ContextBody {
    finalized: bool,
    graphs: Vec<Graph>,
    main_graph: Option<WeakGraph>,
    /// graph_id -> name
    graphs_names: HashMap<u64, String>,
    /// name -> graph_id
    graphs_names_inverse: HashMap<String, u64>,
    /// (graph_id, node_id) -> name
    nodes_names: HashMap<(u64, u64), String>,
    /// graph_id -> (name -> node_id)
    nodes_names_inverse: HashMap<u64, HashMap<String, u64>>,
    /// (graph_id, node_id) -> NodeAnnotation's
    nodes_annotations: HashMap<(u64, u64), Vec<NodeAnnotation>>,
    /// (graph_id) -> GraphAnnotation's
    graphs_annotations: HashMap<u64, Vec<GraphAnnotation>>,
    total_size_nodes: u64,
    type_checker: Option<TypeInferenceWorker>,
}

type ContextBodyPointer = Arc<AtomicRefCell<ContextBody>>;

/// A structure that stores a pointer to a computation context that contains related computation graphs.
///
/// Context is a basic object to create computation graphs, arrange data flow between them and keep necessary information about them that is used for optimization, secure compilation and evaluation.
///
/// Context should have a main graph and be finalized in order to evaluate any of its graphs.
///
/// # Rust crates
///
/// [Clone] trait duplicates the pointer, not the underlying context.
///
/// [PartialEq] trait compares pointers, not the related contexts.
///
/// # Example
///
/// ```
/// # #[macro_use] extern crate maplit;
/// # fn main() {
/// # use ciphercore_base::graphs::{Context, create_context};
/// # use ciphercore_base::data_values::Value;
/// # use ciphercore_base::evaluators::random_evaluate;
/// # use ciphercore_base::data_types::{INT32, scalar_type};
/// # use ciphercore_base::errors::Result;
/// let context = || -> Result<Context> {
///     let context = create_context()?;
///     let graph = context.create_graph()?.set_name("main")?;
///     graph
///         .input(scalar_type(INT32))?
///         .set_name("a")?
///         .add(graph
///             .input(scalar_type(INT32))?
///             .set_name("b")?)?
///         .set_as_output()?;
///     graph.finalize()?.set_as_main()?;
///     context.finalize()?;
///     Ok(context)
/// }().unwrap();
///
/// let result = || -> Result<i32> {
///     let g = context.retrieve_graph("main")?;
///     let result = random_evaluate(
///         g.clone(),
///         g.prepare_input_values(
///             hashmap!{
///                 "a" => Value::from_scalar(123, INT32)?,
///                 "b" => Value::from_scalar(654, INT32)?,
///             },
///         )?,
///     )?;
///     let result = result.to_i32(INT32)?;
///     Ok(result)
/// }().unwrap();
///
/// assert_eq!(result, 777);
/// # }
/// ```
#[cfg_attr(feature = "py-binding", struct_wrapper)]
pub struct Context {
    body: ContextBodyPointer,
}

impl fmt::Debug for Context {
    fn fmt(&self, f: &mut fmt::Formatter<'_>) -> fmt::Result {
        f.debug_struct("Context")
            .field("body", &self.body.as_ptr())
            .finish()
    }
}

impl fmt::Display for Context {
    fn fmt(&self, f: &mut fmt::Formatter) -> fmt::Result {
        match serde_json::to_string(&self) {
            Ok(s) => write!(f, "{}", s),
            Err(_err) => Err(fmt::Error::default()),
        }
    }
}

impl fmt::Display for Graph {
    fn fmt(&self, f: &mut fmt::Formatter) -> fmt::Result {
        write!(f, "Graph[num_nodes={}]", self.get_num_nodes())
    }
}

impl fmt::Display for Node {
    fn fmt(&self, f: &mut fmt::Formatter) -> fmt::Result {
        write!(f, "Node[type={}]", self.get_type()?)
    }
}

#[derive(Serialize, Deserialize)]
struct SerializableContextBody {
    finalized: bool,
    graphs: Vec<SerializableGraph>,
    main_graph: Option<u64>,
    /// graph_id -> name
    graphs_names: Vec<(u64, String)>,
    /// (graph_id, node_id) -> name
    nodes_names: Vec<((u64, u64), String)>,
    /// (graph_id, node_id) -> NodeAnnotation's
    nodes_annotations: Vec<((u64, u64), Vec<NodeAnnotation>)>,
    /// (graph_id) -> GraphAnnotation's
    graphs_annotations: Vec<(u64, Vec<GraphAnnotation>)>,
}

impl SerializableContextBody {
    fn recover_original_graph(
        serializable_graph: SerializableGraph,
        context: Context,
    ) -> Result<Graph> {
        let result_graph = context.create_graph()?;
        for node in &serializable_graph.nodes {
            let mut node_dependencies = vec![];
            for id in &node.node_dependencies {
                let current_nodes = &result_graph.body.borrow().nodes;
                if *id >= current_nodes.len() as u64 {
                    return Err(runtime_error!("Non-existent node dependency"));
                }
                node_dependencies.push(current_nodes[*id as usize].clone());
            }
            let mut graph_dependencies = vec![];
            for id in &node.graph_dependencies {
                let context = result_graph.get_context();
                let current_graphs = &context.body.borrow().graphs;
                if *id >= current_graphs.len() as u64 {
                    return Err(runtime_error!("Non-existent graph dependency"));
                }
                graph_dependencies.push(current_graphs[*id as usize].clone());
            }
            result_graph.add_node(
                node_dependencies,
                graph_dependencies,
                node.operation.clone(),
            )?;
        }
        if let Some(id) = serializable_graph.output_node {
            let rebuilt_output_node = {
                let current_nodes = &result_graph.body.borrow().nodes;
                if id >= current_nodes.len() as u64 {
                    return Err(runtime_error!("Non-existent output node"));
                }
                current_nodes[id as usize].clone()
            };
            result_graph.set_output_node(rebuilt_output_node)?;
        }
        if serializable_graph.finalized {
            result_graph.finalize()?;
        }
        Ok(result_graph)
    }

    fn recover_original_context(&self) -> Result<Context> {
        let result_context = create_context()?;
        for graph in &self.graphs {
            let _result_graph =
                Self::recover_original_graph(graph.clone(), result_context.clone())?;
        }
        if let Some(id) = self.main_graph {
            let rebuilt_main_graph = {
                let current_graphs = &result_context.body.borrow().graphs;
                if id >= current_graphs.len() as u64 {
                    return Err(runtime_error!("Non-existent main graph"));
                }
                current_graphs[id as usize].clone()
            };
            result_context.set_main_graph(rebuilt_main_graph)?;
        }
        for (id, _) in &self.graphs_names {
            let current_graphs = &result_context.body.borrow().graphs;
            if *id >= current_graphs.len() as u64 {
                return Err(runtime_error!("graphs_names contain an invalid ID"));
            }
        }
        for ((graph_id, node_id), _) in &self.nodes_names {
            let current_graphs = &result_context.body.borrow().graphs;
            if *graph_id >= current_graphs.len() as u64 {
                return Err(runtime_error!("nodes_names contain an invalid graph ID"));
            }
            let current_nodes = &current_graphs[*graph_id as usize].body.borrow().nodes;
            if *node_id >= current_nodes.len() as u64 {
                return Err(runtime_error!("nodes_names contain an invalid node ID"));
            }
        }
        for (id, name) in &self.graphs_names {
            let current_graph = {
                let current_graphs = &result_context.body.borrow().graphs;
                current_graphs[*id as usize].clone()
            };
            result_context.set_graph_name(current_graph, name)?;
        }
        for ((graph_id, node_id), name) in &self.nodes_names {
            let current_node = {
                let current_graphs = &result_context.body.borrow().graphs;
                let current_nodes = &current_graphs[*graph_id as usize].body.borrow().nodes;
                current_nodes[*node_id as usize].clone()
            };
            result_context.set_node_name(current_node, name)?;
        }
        for (id, annotations) in &self.graphs_annotations {
            let current_graph = {
                let current_graphs = &result_context.body.borrow().graphs;
                current_graphs[*id as usize].clone()
            };
            for annotation in annotations {
                result_context.add_graph_annotation(&current_graph, annotation.clone())?;
            }
        }
        for ((graph_id, node_id), annotations) in &self.nodes_annotations {
            let current_node = {
                let current_graphs = &result_context.body.borrow().graphs;
                let current_nodes = &current_graphs[*graph_id as usize].body.borrow().nodes;
                current_nodes[*node_id as usize].clone()
            };
            for annotation in annotations {
                result_context.add_node_annotation(&current_node, annotation.clone())?;
            }
        }
        if self.finalized {
            result_context.finalize()?;
        }
        Ok(result_context)
    }
}

type SerializableContext = Arc<SerializableContextBody>;

impl Clone for Context {
    /// Returns a new [Context] value with a copy of the pointer to a node.
    fn clone(&self) -> Self {
        Context {
            body: self.body.clone(),
        }
    }
}

impl PartialEq for Context {
    /// Tests whether `self` and `other` contexts are equal via comparison of their respective pointers.
    ///
    /// # Arguments
    ///
    /// `other` - another [Context] value
    ///
    /// # Returns
    ///
    /// `true` if `self` and `other` are equal, `false` otherwise
    fn eq(&self, other: &Self) -> bool {
        Arc::ptr_eq(&self.body, &other.body)
    }
}

impl Eq for Context {}

/// Public methods which supposed to be imported in Python.
#[cfg_attr(feature = "py-binding", impl_wrapper)]
impl Context {
    /// Creates an empty computation graph in this context.
    ///
    /// # Returns
    ///
    /// New computation graph
    ///
    /// # Example
    ///
    /// ```
    /// # use ciphercore_base::graphs::create_context;
    /// let c = create_context().unwrap();
    /// let g = c.create_graph().unwrap();
    /// ```
    pub fn create_graph(&self) -> Result<Graph> {
        if self.body.borrow().finalized {
            return Err(runtime_error!("Can't add a graph to a finalized context"));
        }
        let id = self.body.borrow().graphs.len() as u64;
        let result = Graph {
            body: Arc::new(AtomicRefCell::new(GraphBody {
                finalized: false,
                nodes: vec![],
                output_node: None,
                id,
                context: self.downgrade(),
            })),
        };
        self.body.borrow_mut().graphs.push(result.clone());
        Ok(result)
    }

    /// Finalizes the context if all its graphs are finalized and the main graph is set.
    ///
    /// After finalization the context can't be changed.
    ///
    /// # Returns
    ///
    /// Finalized context
    ///
    /// # Example
    ///
    /// ```
    /// # use ciphercore_base::graphs::create_context;
    /// # use ciphercore_base::data_types::{array_type, vector_type, INT32};
    /// let c = create_context().unwrap();
    /// let g = c.create_graph().unwrap();
    /// let t = array_type(vec![3, 2], INT32);
    /// let vec_t = vector_type(4, t);
    /// let n1 = g.input(vec_t).unwrap();
    /// let n2 = g.vector_to_array(n1).unwrap();
    /// n2.set_as_output().unwrap();
    /// g.finalize().unwrap();
    /// c.set_main_graph(g).unwrap();
    /// c.finalize().unwrap();
    /// ```
    pub fn finalize(&self) -> Result<Context> {
        for graph in self.get_graphs() {
            graph.check_finalized()?;
        }
        let main_graph = self.body.borrow().main_graph.clone();
        match main_graph {
            Some(_) => {
                self.body.borrow_mut().finalized = true;
                Ok(self.clone())
            }
            _ => Err(runtime_error!(
                "Can't finalize the context without the main graph"
            )),
        }
    }

    /// Promotes a graph to the main one in this context.
    ///
    /// # Arguments
    ///
    /// `graph` - graph
    ///
    /// # Returns
    ///
    /// This context
    ///
    /// # Example
    ///
    /// ```
    /// # use ciphercore_base::graphs::create_context;
    /// # use ciphercore_base::data_types::{array_type, INT32};
    /// let c = create_context().unwrap();
    /// let g = c.create_graph().unwrap();
    /// let t = array_type(vec![3, 2], INT32);
    /// let n = g.input(t).unwrap();
    /// n.set_as_output().unwrap();
    /// g.finalize().unwrap();
    /// c.set_main_graph(g).unwrap();
    /// ```
    pub fn set_main_graph(&self, graph: Graph) -> Result<Context> {
        let current_main_graph = self.body.borrow().main_graph.clone();
        match current_main_graph {
            Some(_) => Err(runtime_error!("Main graph is already set")),
            None => {
                if graph.get_context() != *self {
                    return Err(runtime_error!("Main graph is from the wrong context"));
                }
                graph.check_finalized()?;
                self.body.borrow_mut().main_graph = Some(graph.downgrade());
                Ok(self.clone())
            }
        }
    }

    /// Returns the vector of graphs contained in this context in order of creation.
    ///
    /// # Returns
    ///
    /// Vector of the graphs in this context
    pub fn get_graphs(&self) -> Vec<Graph> {
        self.body.borrow().graphs.clone()
    }

    /// Does nothing if the context is finalized; otherwise returns a runtime error.
    ///
    /// # Returns
    ///
    /// Runtime error if this context is not finalized
    pub fn check_finalized(&self) -> Result<()> {
        if !self.is_finalized() {
            return Err(runtime_error!("Context is not finalized"));
        }
        Ok(())
    }

    /// Returns the main graph of the context if it is already set.
    ///
    /// # Returns
    ///
    /// Main graph of the context
    pub fn get_main_graph(&self) -> Result<Graph> {
        match &self.body.borrow().main_graph {
            Some(g) => Ok(g.upgrade()),
            None => Err(runtime_error!("main graph is not set")),
        }
    }

    /// Returns the number of graphs contained in this context.
    ///
    /// # Returns
    ///
    /// Number of the graphs in this context
    pub fn get_num_graphs(&self) -> u64 {
        self.body.borrow().graphs.len() as u64
    }

    /// Returns the graph contained in this context with a given ID.
    ///
    /// A graph ID is a serial number of a graph between `0` and `n-1` where `n` is the number of graphs in this context.
    ///
    /// # Arguments
    ///
    /// `id` - ID of a graph
    ///
    /// # Returns
    ///
    /// Graph with the given ID
    pub fn get_graph_by_id(&self, id: u64) -> Result<Graph> {
        let graphs = &self.body.borrow().graphs;
        if id >= graphs.len() as u64 {
            Err(runtime_error!("Invalid id for the graph retrieval"))
        } else {
            Ok(graphs[id as usize].clone())
        }
    }

    /// Returns the node contained in this context with a given global ID.
    ///
    /// The global ID of a node is a pair of the node ID and the ID of its parent graph.
    ///
    /// # Arguments
    ///
    /// `id` - tuple (graph ID, node ID)
    ///
    /// # Returns
    ///
    /// Node with the given global ID
    pub fn get_node_by_global_id(&self, id: (u64, u64)) -> Result<Node> {
        self.get_graph_by_id(id.0)?.get_node_by_id(id.1)
    }

    /// Sets the name of a graph.
    ///
    /// A given name should be unique.
    ///
    /// # Arguments
    ///
    /// * `graph` - graph
    /// * `name` - name of the graph
    ///
    /// # Returns
    ///
    /// This context
    ///
    /// # Example
    ///
    /// ```
    /// # use ciphercore_base::graphs::create_context;
    /// let c = create_context().unwrap();
    /// let g = c.create_graph().unwrap();
    /// g.set_name("relu").unwrap();
    /// ```
    pub fn set_graph_name(&self, graph: Graph, name: &str) -> Result<Context> {
        if graph.get_context() != *self {
            return Err(runtime_error!(
                "The graph to be named is in a different context"
            ));
        }
        if self.is_finalized() {
            return Err(runtime_error!(
                "Can't set a graph name in a finalized context"
            ));
        }
        let id = graph.get_id();
        let name_owned = name.to_owned();
        let mut cell = self.body.borrow_mut();
        if cell.graphs_names.get(&id).is_some() {
            return Err(runtime_error!("Can't set the graph name twice"));
        }
        if cell.graphs_names_inverse.get(name).is_some() {
            return Err(runtime_error!("Graph names must be unique"));
        }
        cell.graphs_names.insert(id, name_owned.clone());
        cell.graphs_names_inverse.insert(name_owned, id);
        Ok(self.clone())
    }

    /// Returns the name of a graph.
    ///
    /// # Arguments
    ///
    /// `graph` - graph
    ///
    /// # Returns
    ///
    /// Name of a given graph
    ///
    /// # Example
    ///
    /// ```
    /// # use ciphercore_base::graphs::create_context;
    /// let c = create_context().unwrap();
    /// let g = c.create_graph().unwrap();
    /// g.set_name("relu").unwrap();
    /// assert_eq!(c.get_graph_name(g).unwrap(), "relu".to_owned());
    /// ```
    pub fn get_graph_name(&self, graph: Graph) -> Result<String> {
        if graph.get_context() != *self {
            return Err(runtime_error!("The graph is in a different context"));
        }
        let cell = self.body.borrow();
        Ok(cell
            .graphs_names
            .get(&graph.get_id())
            .ok_or_else(|| runtime_error!("The graph does not have a name assigned"))?
            .clone())
    }

    /// Returns the graph with a given name in this context.
    ///
    /// # Arguments
    ///
    /// `name` - graph name
    ///
    /// # Returns
    ///
    /// Graph with a given name
    ///
    /// # Example
    ///
    /// ```
    /// # use ciphercore_base::graphs::create_context;
    /// # use ciphercore_base::data_types::{BIT, scalar_type};
    /// let c = create_context().unwrap();
    /// let g = c.create_graph().unwrap();
    /// let n = g.input(scalar_type(BIT)).unwrap();
    /// g.set_name("input_graph").unwrap();
    /// assert!(g == c.retrieve_graph("input_graph").unwrap());
    /// ```
    pub fn retrieve_graph(&self, name: &str) -> Result<Graph> {
        let cell = self.body.borrow();
        let id = cell
            .graphs_names_inverse
            .get(name)
            .ok_or_else(|| runtime_error!("No graph with such a name exists"))?;
        let graph = cell.graphs[*id as usize].clone();
        Ok(graph)
    }

    /// Sets the name of a node.
    ///
    /// A given name should be unique.
    ///
    /// # Arguments
    ///
    /// * `node` - node
    /// * `name` - name of a node
    ///
    /// # Returns
    ///
    /// This context
    ///
    /// # Example
    ///
    /// ```
    /// # use ciphercore_base::graphs::create_context;
    /// # use ciphercore_base::data_types::{scalar_type, BIT};
    /// let c = create_context().unwrap();
    /// let g = c.create_graph().unwrap();
    /// let t = scalar_type(BIT);
    /// let n = g.input(t).unwrap();
    /// c.set_node_name(n, "XOR").unwrap();
    /// ```
    pub fn set_node_name(&self, node: Node, name: &str) -> Result<Context> {
        if node.get_graph().get_context() != *self {
            return Err(runtime_error!(
                "The node to be named is in a different context"
            ));
        }
        if self.is_finalized() {
            return Err(runtime_error!(
                "Can't set a node name in a finalized context"
            ));
        }
        let node_id = node.get_id();
        let graph_id = node.get_graph().get_id();
        let mut cell = self.body.borrow_mut();
        if cell.nodes_names.get(&(graph_id, node_id)).is_some() {
            return Err(runtime_error!("Can't set the node name twice"));
        }
        if cell.nodes_names_inverse.get(&graph_id).is_none() {
            cell.nodes_names_inverse.insert(graph_id, HashMap::new());
        }
        let graph_map_inverse = cell
            .nodes_names_inverse
            .get_mut(&graph_id)
            .expect("Should not be here!");
        if graph_map_inverse.get(name).is_some() {
            return Err(runtime_error!(
                "Node names must be unique (within the graph)"
            ));
        }
        graph_map_inverse.insert(name.to_owned(), node_id);
        cell.nodes_names
            .insert((graph_id, node_id), name.to_owned());
        Ok(self.clone())
    }

    /// Returns the name of a node.
    ///
    /// # Arguments
    ///
    /// `node` - node
    ///
    /// # Returns
    ///
    /// Name of a node
    ///
    /// # Example
    ///
    /// ```
    /// # use ciphercore_base::graphs::create_context;
    /// # use ciphercore_base::data_types::{scalar_type, BIT};
    /// let c = create_context().unwrap();
    /// let g = c.create_graph().unwrap();
    /// let t = scalar_type(BIT);
    /// let n = g.input(t).unwrap();
    /// n.set_name("XOR").unwrap();
    /// assert_eq!(c.get_node_name(n).unwrap(), "XOR".to_owned());
    /// ```
    pub fn get_node_name(&self, node: Node) -> Result<String> {
        if node.get_graph().get_context() != *self {
            return Err(runtime_error!("The node is in a different context"));
        }
        let node_id = node.get_id();
        let graph_id = node.get_graph().get_id();
        let cell = self.body.borrow_mut();
        Ok(cell
            .nodes_names
            .get(&(graph_id, node_id))
            .ok_or_else(|| runtime_error!("The node is not named"))?
            .clone())
    }

    /// Returns the node with a given name in a given graph.
    ///
    /// # Arguments
    ///
    /// * `graph` - graph
    /// * `name` - node name
    ///
    /// # Returns
    ///
    /// Node with a given name
    ///
    /// # Example
    ///
    /// ```
    /// # use ciphercore_base::graphs::create_context;
    /// # use ciphercore_base::data_types::{BIT, scalar_type};
    /// let c = create_context().unwrap();
    /// let g = c.create_graph().unwrap();
    /// let n = g.input(scalar_type(BIT)).unwrap();
    /// n.set_name("input_node").unwrap();
    /// assert!(n == c.retrieve_node(g, "input_node").unwrap());
    /// ```
    pub fn retrieve_node(&self, graph: Graph, name: &str) -> Result<Node> {
        if graph.get_context() != *self {
            return Err(runtime_error!("The graph is in a different context"));
        }
        let graph_id = graph.get_id();
        let cell = self.body.borrow();
        let node_id = cell
            .nodes_names_inverse
            .get(&graph_id)
            .ok_or_else(|| runtime_error!("The graph has no named nodes"))?
            .get(name)
            .ok_or_else(|| runtime_error!("Node with a given name does not exist"))?;
        Ok(graph.body.borrow().nodes[*node_id as usize].clone())
    }
    /// Check that two given contexts contain the same data, i.e. graphs, nodes, names, parameters.
    ///
    /// Underlying structures that contain pointers (graphs, nodes) are compared by data they refer to.
    ///
    /// # Arguments
    ///
    /// * `context2` - context to compare
    ///
    /// # Returns
    ///
    /// `true` if the given contexts contain the same content, otherwise `false`
    pub fn deep_equal(&self, context2: Context) -> bool {
        contexts_deep_equal(self.clone(), context2)
    }
}

/// Methods which aren't supposed to be imported in Python.
impl Context {
    pub(super) fn is_finalized(&self) -> bool {
        self.body.borrow().finalized
    }

    fn make_serializable(&self) -> SerializableContext {
        let main_graph = match self.get_main_graph() {
            Ok(g) => Some(g.get_id()),
            Err(_) => None,
        };
        let cell = self.body.borrow();
        Arc::new(SerializableContextBody {
            finalized: self.is_finalized(),
            graphs: self
                .get_graphs()
                .iter()
                .map(|g| g.make_serializable())
                .collect(),
            main_graph,
            graphs_names: cell.graphs_names.clone().into_iter().collect(),
            nodes_names: cell.nodes_names.clone().into_iter().collect(),
            graphs_annotations: cell.graphs_annotations.clone().into_iter().collect(),
            nodes_annotations: cell.nodes_annotations.clone().into_iter().collect(),
        })
    }

    fn add_type_checker(&self) -> Result<Context> {
        {
            let mut cell = self.body.borrow_mut();
            if cell.type_checker.is_some() {
                return Err(runtime_error!(
                    "Type checker associated with the context already exists"
                ));
            }
            cell.type_checker = Some(create_type_inference_worker(self.clone()));
        }
        for graph in self.get_graphs() {
            for node in graph.get_nodes() {
                node.get_type()?;
            }
        }
        Ok(self.clone())
    }

    fn get_total_size_nodes(&self) -> u64 {
        self.body.borrow().total_size_nodes
    }

    fn set_total_size_nodes(&self, size: u64) {
        self.body.borrow_mut().total_size_nodes = size;
    }

    fn try_update_total_size(&self, node: Node) -> Result<()> {
        let node_type = match node.get_operation() {
            Operation::Input(input_type) => input_type,
            Operation::Constant(t, _) => t,
            _ => return Ok(()),
        };
        if !node_type.is_valid() {
            return Err(runtime_error!("Node with an invalid type: {:?}", node_type));
        }
        let new_total_size = self
            .get_total_size_nodes()
            .checked_add(get_size_estimation_in_bits(node_type)?)
            .ok_or_else(|| runtime_error!("add overflow!"))?;
        if new_total_size > type_size_limit_constants::MAX_TOTAL_SIZE_NODES {
            return Err(runtime_error!(
                "Can't add a node: total size of nodes exceeds MAX_TOTAL_SIZE_NODES"
            ));
        }
        self.set_total_size_nodes(new_total_size);
        Ok(())
    }

    fn unregister_node(&self, node: Node) -> Result<()> {
        if node.get_graph().get_context() != *self {
            return Err(runtime_error!(
                "The node to be unregister from  a different context"
            ));
        }
        if self.is_finalized() {
            return Err(runtime_error!(
                "Can't unregister a node from  a finalized context"
            ));
        }

        let node_id = node.get_id();
        let graph_id = node.get_graph().get_id();

        let mut cell = self.body.borrow_mut();
        let name_option = cell.nodes_names.remove(&(graph_id, node_id));
        cell.nodes_annotations.remove(&(graph_id, node_id));
        if cell.nodes_names_inverse.get(&graph_id).is_none() {
            return Ok(());
        }
        let graph_map_inverse = cell
            .nodes_names_inverse
            .get_mut(&graph_id)
            .expect("Should not be here!");
        if let Some(name) = name_option {
            graph_map_inverse.remove(&name);
        }
        Ok(())
    }

    fn to_versioned_data(&self) -> Result<VersionedData> {
        VersionedData::create_versioned_data(
            DATA_VERSION,
            serde_json::to_string(&self.make_serializable())?,
        )
    }
    fn prepare_input_values<T: Clone>(
        &self,
        graph: Graph,
        values: HashMap<&str, T>,
    ) -> Result<Vec<T>> {
        if graph.get_context() != *self {
            return Err(runtime_error!("The graph is in a different context"));
        }
        let graph_id = graph.get_id();
        let cell = self.body.borrow();
        for node_name in values.keys() {
            cell.nodes_names_inverse
                .get(&graph_id)
                .ok_or_else(|| runtime_error!("Trying to call graph without named nodes"))?
                .get(node_name as &str)
                .ok_or_else(|| runtime_error!("Input with a given name is not found"))?;
        }
        let mut result = vec![];
        for node in graph.get_nodes() {
            if let Operation::Input(_) = node.get_operation() {
                let node_id = node.get_id();
                let node_name = cell
                    .nodes_names
                    .get(&(graph_id, node_id))
                    .ok_or_else(|| runtime_error!("Unnamed input"))?;
                let node_value = values
                    .get(node_name as &str)
                    .ok_or_else(|| runtime_error!("Unspecified input"))?
                    .clone();
                result.push(node_value);
            }
        }
        Ok(result)
    }

    pub(super) fn add_node_annotation(
        &self,
        node: &Node,
        annotation: NodeAnnotation,
    ) -> Result<Context> {
        if node.get_graph().get_context() != *self {
            return Err(runtime_error!(
                "The node to be annotated is in a different context"
            ));
        }
        if self.is_finalized() {
            return Err(runtime_error!(
                "Can't add a node annotation in a finalized context"
            ));
        }
        let node_id = node.get_id();
        let graph_id = node.get_graph().get_id();
        let key = (graph_id, node_id);
        let mut cell = self.body.borrow_mut();
        let annotations = cell.nodes_annotations.get_mut(&key);
        if let Some(annotation_vec) = annotations {
            annotation_vec.push(annotation);
        } else {
            cell.nodes_annotations.insert(key, vec![annotation]);
        }
        Ok(self.clone())
    }

    pub(super) fn get_node_annotations(&self, node: Node) -> Result<Vec<NodeAnnotation>> {
        if node.get_graph().get_context() != *self {
            return Err(runtime_error!("The node is in a different context"));
        }
        let node_id = node.get_id();
        let graph_id = node.get_graph().get_id();
        let cell = self.body.borrow_mut();
        Ok(cell
            .nodes_annotations
            .get(&(graph_id, node_id))
            .cloned()
            .unwrap_or_default())
    }

    fn add_graph_annotation(&self, graph: &Graph, annotation: GraphAnnotation) -> Result<Context> {
        if graph.get_context() != *self {
            return Err(runtime_error!(
                "The graph to be annotated is in a different context"
            ));
        }
        if self.is_finalized() {
            return Err(runtime_error!(
                "Can't set a graph annotation in a finalized context"
            ));
        }
        let id = graph.get_id();
        let mut cell = self.body.borrow_mut();
        let annotations = cell.graphs_annotations.get_mut(&id);
        if let Some(annotation_vec) = annotations {
            annotation_vec.push(annotation);
        } else {
            cell.graphs_annotations.insert(id, vec![annotation]);
        }
        Ok(self.clone())
    }

    fn get_graph_annotations(&self, graph: Graph) -> Result<Vec<GraphAnnotation>> {
        if graph.get_context() != *self {
            return Err(runtime_error!("The graph is in a different context"));
        }
        let cell = self.body.borrow();
        Ok(cell
            .graphs_annotations
            .get(&graph.get_id())
            .cloned()
            .unwrap_or_default())
    }

    pub(super) fn downgrade(&self) -> WeakContext {
        WeakContext {
            body: Arc::downgrade(&self.body),
        }
    }
}

impl Serialize for Context {
    fn serialize<S>(&self, serializer: S) -> std::result::Result<S::Ok, S::Error>
    where
        S: Serializer,
    {
        let versioned_context = self
            .to_versioned_data()
            .expect("Error during conversion from Context into VersionedData");
        //VersionedData::from(self.clone());
        versioned_context.serialize(serializer)
    }
}

impl<'de> Deserialize<'de> for Context {
    fn deserialize<D>(deserializer: D) -> std::result::Result<Context, D::Error>
    where
        D: Deserializer<'de>,
    {
        let versioned_context = VersionedData::deserialize(deserializer)?;
        if !versioned_context.check_version(DATA_VERSION) {
            Err(runtime_error!(
                "Context version doesn't match the requirement"
            ))
            .map_err(serde::de::Error::custom)
        } else {
            let serializable_context =
                serde_json::from_str::<SerializableContext>(versioned_context.get_data_string())
                    .expect("Error during deserialization of SerializableContext");
            serializable_context
                .recover_original_context()
                .map_err(serde::de::Error::custom)
        }
    }
}

/// In general, `create_unchecked_context()` should not return errors, but
/// we still make the result type Result<Context> for uniformity.
pub(super) fn create_unchecked_context() -> Result<Context> {
    Ok(Context {
        body: Arc::new(AtomicRefCell::new(ContextBody {
            finalized: false,
            graphs: vec![],
            main_graph: None,
            graphs_names: HashMap::new(),
            graphs_names_inverse: HashMap::new(),
            nodes_names: HashMap::new(),
            nodes_names_inverse: HashMap::new(),
            graphs_annotations: HashMap::new(),
            nodes_annotations: HashMap::new(),
            type_checker: None,
            total_size_nodes: 0,
        })),
    })
}

/// Creates an empty computation context.
///
/// # Returns
///
/// New computation context
///
/// # Example
///
/// ```
/// # use ciphercore_base::graphs::create_context;
/// let c = create_context().unwrap();
/// ```
#[cfg_attr(feature = "py-binding", fn_wrapper)]
pub fn create_context() -> Result<Context> {
    let context = create_unchecked_context()?;
    context.add_type_checker()?;
    Ok(context)
}

fn graphs_deep_equal(graph1: Graph, graph2: Graph) -> bool {
    let graph1_body = graph1.body.borrow();
    let graph2_body = graph2.body.borrow();
    if graph1_body.finalized != graph2_body.finalized {
        return false;
    }
    if graph1_body.nodes.len() != graph2_body.nodes.len() {
        return false;
    }
    for j in 0..graph1_body.nodes.len() {
        let node1 = graph1_body.nodes[j].clone();
        let node2 = graph2_body.nodes[j].clone();
        let node1_body = node1.body.borrow();
        let node2_body = node2.body.borrow();
        if node1_body.operation != node2_body.operation {
            return false;
        }
        let node_dependencies1: Vec<u64> = node1_body
            .node_dependencies
            .iter()
            .map(|n| n.upgrade().get_id())
            .collect();
        let node_dependencies2: Vec<u64> = node2_body
            .node_dependencies
            .iter()
            .map(|n| n.upgrade().get_id())
            .collect();
        if node_dependencies1 != node_dependencies2 {
            return false;
        }
        let graph_dependencies1: Vec<u64> = node1_body
            .graph_dependencies
            .iter()
            .map(|g| g.upgrade().get_id())
            .collect();
        let graph_dependencies2: Vec<u64> = node2_body
            .graph_dependencies
            .iter()
            .map(|g| g.upgrade().get_id())
            .collect();
        if graph_dependencies1 != graph_dependencies2 {
            return false;
        }
    }
    if graph1_body
        .output_node
        .clone()
        .map(|n| n.upgrade().get_id())
        != graph2_body
            .output_node
            .clone()
            .map(|n| n.upgrade().get_id())
    {
        return false;
    }
    true
}

/// Check that two given contexts contain the same data, i.e. graphs, nodes, names, parameters.
///
/// Underlying structures that contain pointers (graphs, nodes) are compared by data they refer to.
///
/// # Arguments
///
/// * `context1` - first context to compare
/// * `context2` - second context to compare
///
/// # Returns
///
/// `true` if the given contexts contain the same content, otherwise `false`
pub fn contexts_deep_equal(context1: Context, context2: Context) -> bool {
    let body1 = context1.body.borrow();
    let body2 = context2.body.borrow();
    if body1.finalized != body2.finalized {
        return false;
    }
    if body1.graphs_names != body2.graphs_names {
        return false;
    }
    if body1.nodes_names != body2.nodes_names {
        return false;
    }
    if body1.nodes_annotations != body2.nodes_annotations {
        return false;
    }
    if body1.graphs_annotations != body2.graphs_annotations {
        return false;
    }
    if body1.graphs.len() != body2.graphs.len() {
        return false;
    }
    for i in 0..body1.graphs.len() {
        if !graphs_deep_equal(body1.graphs[i].clone(), body2.graphs[i].clone()) {
            return false;
        }
    }
    body1.main_graph.clone().map(|g| g.upgrade().get_id())
        == body2.main_graph.clone().map(|g| g.upgrade().get_id())
}

// Pass the node name of `in_node` to `out_node` if it is present.
pub(crate) fn copy_node_name(in_node: Node, out_node: Node) -> Result<()> {
    let node_name_result = in_node.get_name();
    if let Ok(node_name) = node_name_result {
        out_node.set_name(&node_name)?;
    }
    Ok(())
}

type WeakContextBodyPointer = Weak<AtomicRefCell<ContextBody>>;

pub(super) struct WeakContext {
    body: WeakContextBodyPointer,
}

impl WeakContext {
    //upgrade function panics if the the Context pointer it downgraded from went out of scope
    pub(super) fn upgrade(&self) -> Context {
        Context {
            body: self.body.upgrade().unwrap(),
        }
    }
}

#[doc(hidden)]
#[cfg(feature = "py-binding")]
#[pyo3::pymethods]
impl PyBindingSliceElement {
    #[staticmethod]
    pub fn from_single_element(ind: i64) -> Self {
        PyBindingSliceElement {
            inner: SliceElement::SingleIndex(ind),
        }
    }
    #[staticmethod]
    pub fn from_sub_array(start: Option<i64>, end: Option<i64>, step: Option<i64>) -> Self {
        PyBindingSliceElement {
            inner: SliceElement::SubArray(start, end, step),
        }
    }
    #[staticmethod]
    pub fn from_ellipsis() -> Self {
        PyBindingSliceElement {
            inner: SliceElement::Ellipsis,
        }
    }
}

#[cfg(test)]
mod tests {
    use super::*;
    use crate::data_types::{
        array_type, scalar_type, tuple_type, vector_type, BIT, UINT16, UINT64,
    };
    use crate::version::DATA_VERSION;
    use std::rc::Rc;

    #[test]
    fn test_wellformed_cases() {
        let context = create_unchecked_context().unwrap();
        let graph = context.create_graph().unwrap();
        let input1 = graph.input(scalar_type(BIT)).unwrap();
        let input2 = graph.input(scalar_type(BIT)).unwrap();
        graph.add(input1.clone(), input2.clone()).unwrap();
        graph.subtract(input1.clone(), input2.clone()).unwrap();
        graph.multiply(input1.clone(), input2.clone()).unwrap();
        graph.dot(input1.clone(), input2.clone()).unwrap();
        graph.matmul(input1.clone(), input2.clone()).unwrap();
        graph.truncate(input1.clone(), 123).unwrap();
        let input3 = graph.input(array_type(vec![10, 20, 30], BIT)).unwrap();
        graph.sum(input3.clone(), vec![1, 2]).unwrap();
        graph.permute_axes(input3.clone(), vec![1, 2, 0]).unwrap();
        graph.get(input3.clone(), vec![1, 2]).unwrap();
        graph
            .reshape(input3.clone(), array_type(vec![20, 300], BIT))
            .unwrap();
        graph.nop(input3.clone()).unwrap();
        let key = graph.random(array_type(vec![128], BIT)).unwrap();
        graph
            .prf(key.clone(), 0, array_type(vec![10, 10], UINT64))
            .unwrap();
        graph
            .stack(vec![input1.clone(), input2.clone()], vec![2, 1])
            .unwrap();
        let c = graph
            .constant(scalar_type(BIT), Value::from_bytes(vec![1]))
            .unwrap();
        let input4 = graph.input(array_type(vec![10, 10], UINT64)).unwrap();
        let bits = graph.a2b(input4.clone()).unwrap();
        graph.b2a(bits.clone(), UINT64).unwrap();
        let t = graph
            .create_tuple(vec![input1.clone(), input2.clone()])
            .unwrap();
        let _v = graph
            .create_vector(scalar_type(BIT), vec![input1.clone(), input2.clone()])
            .unwrap();
        let nt = graph
            .create_named_tuple(vec![
                ("Name".to_owned(), input1.clone()),
                ("Gender".to_owned(), input2.clone()),
            ])
            .unwrap();
        graph.tuple_get(t, 1).unwrap();
        graph.named_tuple_get(nt, "Gender".to_owned()).unwrap();
        let v = graph.repeat(c.clone(), 100).unwrap();
        graph.zip(vec![v.clone(), v.clone(), v.clone()]).unwrap();
        let zero = graph
            .constant(scalar_type(UINT64), Value::from_bytes(vec![0; 8]))
            .unwrap();
        graph.vector_get(v, zero).unwrap();
        graph.array_to_vector(input1.clone()).unwrap();
        graph.vector_to_array(input1.clone()).unwrap();
    }

    #[test]
    fn call_iterate_test() {
        let context = create_unchecked_context().unwrap();
        let single_bit_adder = context.create_graph().unwrap();
        {
            let carry = single_bit_adder.input(scalar_type(BIT)).unwrap();
            let inputs = single_bit_adder
                .input(tuple_type(vec![scalar_type(BIT), scalar_type(BIT)]))
                .unwrap();
            let a = single_bit_adder.tuple_get(inputs.clone(), 0).unwrap();
            let b = single_bit_adder.tuple_get(inputs.clone(), 1).unwrap();
            let ac = single_bit_adder.add(carry.clone(), a.clone()).unwrap();
            let bc = single_bit_adder.add(carry.clone(), b.clone()).unwrap();
            let result = single_bit_adder.add(ac.clone(), b.clone()).unwrap();
            let result_carry = single_bit_adder
                .add(
                    single_bit_adder.multiply(ac.clone(), bc.clone()).unwrap(),
                    carry,
                )
                .unwrap();
            let output = single_bit_adder
                .create_tuple(vec![result_carry.clone(), result.clone()])
                .unwrap();
            single_bit_adder.set_output_node(output).unwrap();
            single_bit_adder.finalize().unwrap();
        }
        let v32 = vector_type(32, scalar_type(BIT));
        let adder = context.create_graph().unwrap();
        {
            let a = adder.input(v32.clone()).unwrap();
            let b = adder.input(v32.clone()).unwrap();
            let azb = adder.zip(vec![a, b]).unwrap();
            let c = adder
                .constant(scalar_type(BIT), Value::from_bytes(vec![0]))
                .unwrap();
            let cr = adder.iterate(single_bit_adder, c, azb).unwrap();
            let r = adder.tuple_get(cr, 1).unwrap();
            adder.set_output_node(r).unwrap();
            adder.finalize().unwrap();
        }
        let three_adder = context.create_graph().unwrap();
        let a = three_adder.input(v32.clone()).unwrap();
        let b = three_adder.input(v32.clone()).unwrap();
        let c = three_adder.input(v32.clone()).unwrap();
        let result = three_adder
            .call(
                adder.clone(),
                vec![three_adder.call(adder.clone(), vec![a, b]).unwrap(), c],
            )
            .unwrap();
        three_adder.set_output_node(result).unwrap();
        three_adder.finalize().unwrap();
        context.set_main_graph(three_adder).unwrap();
        context.finalize().unwrap();
    }

    #[test]
    fn test_malformed_graphs() {
        let context = create_unchecked_context().unwrap();
        let graph = context.create_graph().unwrap();
        let graph2 = context.create_graph().unwrap();
        let input1 = graph.input(scalar_type(UINT64)).unwrap();
        let input2 = graph2.input(scalar_type(UINT64)).unwrap();
        let e1 = graph.add(input1.clone(), input2.clone());
        assert!(e1.is_err());
        let fake_node = Node {
            body: Arc::new(AtomicRefCell::new(NodeBody {
                graph: graph.downgrade(),
                node_dependencies: vec![],
                graph_dependencies: vec![],
                operation: Operation::Input(scalar_type(BIT)),
                id: 0,
            })),
        };
        let e2 = graph.add(fake_node.clone(), input1.clone());
        assert!(e2.is_err());
        let fake_node_2 = Node {
            body: Arc::new(AtomicRefCell::new(NodeBody {
                graph: graph.downgrade(),
                node_dependencies: vec![],
                graph_dependencies: vec![],
                operation: Operation::Input(scalar_type(BIT)),
                id: 31337,
            })),
        };
        let e3 = graph.add(fake_node_2.clone(), input1.clone());
        assert!(e3.is_err());
        graph.set_output_node(input1.clone()).unwrap();
        graph.finalize().unwrap();
        let e4 = graph.add(input1.clone(), input1.clone());
        assert!(e4.is_err());
        let graph3 = context.create_graph().unwrap();
        let e5 = graph3.finalize();
        assert!(e5.is_err());
        let e6 = graph3.set_output_node(input1);
        assert!(e6.is_err());
    }

    #[test]
    fn test_malformed_contexts() {
        let context = create_unchecked_context().unwrap();
        let e1 = context.finalize();
        assert!(e1.is_err());
        let graph = context.create_graph().unwrap();
        let e2 = graph.finalize();
        assert!(e2.is_err());
        graph
            .set_output_node(graph.create_tuple(vec![]).unwrap())
            .unwrap();
        let e4 = context.set_main_graph(graph.clone());
        assert!(e4.is_err());
        graph.finalize().unwrap();
        let e3 = context.finalize();
        assert!(e3.is_err());
        context.set_main_graph(graph.clone()).unwrap();
        context.finalize().unwrap();
    }

    #[test]
    fn test_malformed_call_iterate() {
        let context1 = create_unchecked_context().unwrap();
        let graph1 = context1.create_graph().unwrap();
        let output = graph1.create_tuple(vec![]).unwrap();
        graph1.set_output_node(output).unwrap();
        let graph2 = context1.create_graph().unwrap();
        let e1 = graph2.call(graph1.clone(), vec![]);
        assert!(e1.is_err());
        graph1.finalize().unwrap();
        graph2.call(graph1.clone(), vec![]).unwrap();
        let context2 = create_unchecked_context().unwrap();
        let graph3 = context2.create_graph().unwrap();
        let e2 = graph3.call(graph1.clone(), vec![]);
        assert!(e2.is_err());
        let graph4 = context1.create_graph().unwrap();
        graph4.input(tuple_type(vec![])).unwrap();
        graph4.input(tuple_type(vec![])).unwrap();
        let t = graph4.create_tuple(vec![]).unwrap();
        let tt = graph4.create_tuple(vec![t.clone(), t.clone()]).unwrap();
        graph4.set_output_node(tt).unwrap();
        let graph5 = context1.create_graph().unwrap();
        let es = graph5.create_tuple(vec![]).unwrap();
        let v = graph5
            .repeat(graph5.create_tuple(vec![]).unwrap(), 10)
            .unwrap();
        let e3 = graph5.iterate(graph4.clone(), es.clone(), v.clone());
        assert!(e3.is_err());
        graph4.finalize().unwrap();
        graph5
            .iterate(graph4.clone(), es.clone(), v.clone())
            .unwrap();
        let graph6 = context2.create_graph().unwrap();
        let es = graph6.create_tuple(vec![]).unwrap();
        let v = graph6
            .repeat(graph6.create_tuple(vec![]).unwrap(), 10)
            .unwrap();
        let e4 = graph6.iterate(graph4.clone(), es.clone(), v.clone());
        assert!(e4.is_err());
    }

    #[test]
    fn test_graph_consistency() {
        let context = create_unchecked_context().unwrap();
        let graph = context.create_graph().unwrap();
        let input1 = graph.input(scalar_type(BIT)).unwrap();
        let input2 = graph.input(scalar_type(BIT)).unwrap();
        graph.add(input1.clone(), input2.clone()).unwrap();
        graph.set_output_node(input1.clone()).unwrap();
        graph.finalize().unwrap();
        for (i, node) in graph.get_nodes().iter().enumerate() {
            assert_eq!(node.get_id(), i as u64);
            assert!(graph == node.get_graph());
            for dependency in node.get_node_dependencies() {
                assert!(dependency.get_id() < node.get_id());
            }
        }
        let operations: Vec<Operation> = graph
            .get_nodes()
            .iter()
            .map(|x| x.get_operation())
            .collect();
        assert!(operations.len() == 3);
        match operations[0] {
            Operation::Input(_) => {}
            _ => {
                panic!("Input expected");
            }
        }
        match operations[1] {
            Operation::Input(_) => {}
            _ => {
                panic!("Input expected");
            }
        }
        match operations[2] {
            Operation::Add => {}
            _ => {
                panic!("Add expected");
            }
        }
    }

    #[test]
    fn test_unfinalized_graphs() {
        let context = create_unchecked_context().unwrap();
        let e = context.finalize();
        assert!(e.is_err());
        let graph = context.create_graph().unwrap();
        let graph2 = context.create_graph().unwrap();
        let e = context.finalize();
        assert!(e.is_err());
        let i = graph2.input(scalar_type(BIT)).unwrap();
        graph2.set_output_node(i).unwrap();
        graph2.finalize().unwrap();
        context.set_main_graph(graph2).unwrap();
        let e = context.finalize();
        assert!(e.is_err());
        let ii = graph.input(scalar_type(BIT)).unwrap();
        graph.set_output_node(ii).unwrap();
        graph.finalize().unwrap();
        context.finalize().unwrap();
    }

    #[test]
    fn test_operation_serialization() {
        let o = Operation::Constant(scalar_type(BIT), Value::from_bytes(vec![1]));
        let se = serde_json::to_string(&o).unwrap();
        assert_eq!(
            se,
            format!("{{\"Constant\":[{{\"Scalar\":{{\"signed\":false,\"modulus\":2}}}},{{\"version\":{},\"data\":\"{{\\\"body\\\":{{\\\"Bytes\\\":[1]}}}}\"}}]}}", DATA_VERSION)
        );
        let de = serde_json::from_str::<Operation>(&se).unwrap();
        assert_eq!(de, o);
    }

    fn context_generators() -> Vec<Box<dyn Fn() -> Context>> {
        let context1 = || {
            let context = create_unchecked_context().unwrap();
            context
        };
        let context2 = || {
            let context = create_unchecked_context().unwrap();
            let graph = context.create_graph().unwrap();
            let i = graph.input(scalar_type(BIT)).unwrap();
            graph.set_output_node(i).unwrap();
            graph.finalize().unwrap();
            context.set_main_graph(graph).unwrap();
            context.finalize().unwrap();
            context
        };
        let context3 = || {
            let context = create_unchecked_context().unwrap();
            context.create_graph().unwrap();
            context
        };
        let context4 = || {
            let context = create_unchecked_context().unwrap();
            let graph = context.create_graph().unwrap();
            let i = graph.input(scalar_type(BIT)).unwrap();
            graph.set_output_node(i).unwrap();
            graph.finalize().unwrap();
            context
        };
        let context5 = || {
            let context = create_unchecked_context().unwrap();
            let graph = context.create_graph().unwrap();
            graph.input(scalar_type(BIT)).unwrap();
            context
        };
        let context6 = || {
            let context = create_unchecked_context().unwrap();
            let graph = context.create_graph().unwrap();
            graph
                .constant(scalar_type(BIT), Value::from_bytes(vec![1]))
                .unwrap();
            context
        };
        let context7 = || {
            let context = create_unchecked_context().unwrap();
            let graph = context.create_graph().unwrap();
            let i1 = graph.input(scalar_type(BIT)).unwrap();
            let i2 = graph.input(scalar_type(BIT)).unwrap();
            graph.add(i1, i2).unwrap();
            context
        };
        let context8 = || {
            let context = create_unchecked_context().unwrap();
            let graph = context.create_graph().unwrap();
            let i1 = graph.input(scalar_type(BIT)).unwrap();
            let i2 = graph.input(scalar_type(BIT)).unwrap();
            graph.add(i2, i1).unwrap();
            context
        };
        let context9 = || {
            let context = create_unchecked_context().unwrap();
            let graph1 = context.create_graph().unwrap();
            let i1 = graph1.input(scalar_type(BIT)).unwrap();
            graph1.set_output_node(i1).unwrap();
            graph1.finalize().unwrap();
            let graph2 = context.create_graph().unwrap();
            let i2 = graph2.input(scalar_type(BIT)).unwrap();
            graph2.set_output_node(i2).unwrap();
            graph2.finalize().unwrap();
            let graph3 = context.create_graph().unwrap();
            let i = graph3.input(scalar_type(BIT)).unwrap();
            graph3.call(graph1, vec![i]).unwrap();
            context
        };
        let context10 = || {
            let context = create_unchecked_context().unwrap();
            let graph1 = context.create_graph().unwrap();
            let i1 = graph1.input(scalar_type(BIT)).unwrap();
            graph1.set_output_node(i1).unwrap();
            graph1.finalize().unwrap();
            let graph2 = context.create_graph().unwrap();
            let i2 = graph2.input(scalar_type(BIT)).unwrap();
            graph2.set_output_node(i2).unwrap();
            graph2.finalize().unwrap();
            let graph3 = context.create_graph().unwrap();
            let i = graph3.input(scalar_type(BIT)).unwrap();
            graph3.call(graph2, vec![i]).unwrap();
            context
        };
        let context11 = || {
            let context = create_unchecked_context().unwrap();
            let graph1 = context.create_graph().unwrap();
            let i1 = graph1.input(scalar_type(BIT)).unwrap();
            graph1.set_output_node(i1).unwrap();
            graph1.finalize().unwrap();
            let graph2 = context.create_graph().unwrap();
            let i2 = graph2.input(scalar_type(BIT)).unwrap();
            graph2.set_output_node(i2).unwrap();
            graph2.finalize().unwrap();
            let graph3 = context.create_graph().unwrap();
            let i = graph3.input(scalar_type(BIT)).unwrap();
            let o = graph3.call(graph2, vec![i]).unwrap();
            graph3.set_output_node(o).unwrap();
            context
        };
        let context12 = || {
            let context = create_unchecked_context().unwrap();
            let graph = context.create_graph().unwrap();
            let i = graph.input(scalar_type(BIT)).unwrap();
            graph.set_output_node(i).unwrap();
            graph.finalize().unwrap();
            context.set_main_graph(graph).unwrap();
            context
        };
        let context13 = || {
            let context = create_unchecked_context().unwrap();
            let graph = context.create_graph().unwrap();
            let i = graph.input(scalar_type(BIT)).unwrap();
            graph.set_output_node(i).unwrap();
            graph.finalize().unwrap();
            context.set_main_graph(graph.clone()).unwrap();
            context.set_graph_name(graph, "main").unwrap();
            context.finalize().unwrap();
            context
        };
        let context14 = || {
            let context = create_unchecked_context().unwrap();
            let graph = context.create_graph().unwrap();
            let i = graph.input(scalar_type(BIT)).unwrap();
            graph.set_output_node(i.clone()).unwrap();
            graph.finalize().unwrap();
            context.set_main_graph(graph.clone()).unwrap();
            context.set_graph_name(graph.clone(), "main").unwrap();
            context.set_node_name(i.clone(), "input").unwrap();
            context
                .add_graph_annotation(&graph, GraphAnnotation::AssociativeOperation)
                .unwrap();
            context
                .add_node_annotation(&i, NodeAnnotation::AssociativeOperation)
                .unwrap();
            context.finalize().unwrap();
            context
        };
        let mut closures: Vec<Box<dyn Fn() -> Context>> = vec![];
        closures.push(Box::new(context1));
        closures.push(Box::new(context2));
        closures.push(Box::new(context3));
        closures.push(Box::new(context4));
        closures.push(Box::new(context5));
        closures.push(Box::new(context6));
        closures.push(Box::new(context7));
        closures.push(Box::new(context8));
        closures.push(Box::new(context9));
        closures.push(Box::new(context10));
        closures.push(Box::new(context11));
        closures.push(Box::new(context12));
        closures.push(Box::new(context13));
        closures.push(Box::new(context14));
        closures
    }

    fn test_context_deep_equal_helper_equal<F>(f: F)
    where
        F: Fn() -> Context,
    {
        let context1 = f();
        let context2 = f();
        assert!(context1 != context2);
        assert!(contexts_deep_equal(context1, context2));
    }

    fn test_context_deep_equal_helper_nonequal<F1, F2>(f1: F1, f2: F2)
    where
        F1: Fn() -> Context,
        F2: Fn() -> Context,
    {
        let context1 = f1();
        let context2 = f2();
        assert!(context1 != context2);
        assert!(!contexts_deep_equal(context1, context2));
    }

    #[test]
    fn test_context_deep_equal() {
        let generators = context_generators();
        for i in 0..generators.len() {
            test_context_deep_equal_helper_equal(&generators[i]);
            for j in 0..i {
                test_context_deep_equal_helper_nonequal(&generators[i], &generators[j]);
            }
        }
    }

    pub fn deserialize_error_lenient(serialized_string: &str, error_msg: &str) {
        use std::panic::catch_unwind;
        let result = catch_unwind(|| serde_json::from_str::<Context>(serialized_string).unwrap());
        // This is a (nasty) hack.
        // We check whether the returned error contain the expected error message.
        use ciphercore_utils::execute_main::extract_panic_message;
        if let Err(e) = result {
            match extract_panic_message(e) {
                Some(msg) => {
                    if !msg.contains(error_msg) {
                        panic!("Undesirable panic: {}", msg);
                    }
                }
                None => panic!("Panic of unknown type"),
            }
        } else {
            panic!("Expected error not occur")
        }
    }

    use std::{
        fs::File,
        io::{prelude::*, BufReader},
        path::Path,
    };

    fn lines_from_file(filename: impl AsRef<Path>) -> Vec<String> {
        let file = File::open(filename).expect("no such file");
        let buf = BufReader::new(file);
        buf.lines()
            .map(|l| l.expect("Could not parse line"))
            .collect()
    }

    #[test]
    #[cfg(not(feature = "nightly-features"))]
    fn test_context_serialize() {
        let generators = context_generators();
        let contexts: Vec<Context> = generators.iter().map(|generator| generator()).collect();
        let serialized_contexts: Vec<String> = contexts
            .iter()
            .map(|context| serde_json::to_string(context).unwrap())
            .collect();
        let deserialized_contexts: Vec<Context> = serialized_contexts
            .iter()
            .map(|serialized_context| serde_json::from_str(serialized_context).unwrap())
            .collect();
        assert_eq!(contexts.len(), deserialized_contexts.len());
        for i in 0..contexts.len() {
            assert!(contexts[i] != deserialized_contexts[i]);
            assert!(contexts_deep_equal(
                contexts[i].clone(),
                deserialized_contexts[i].clone()
            ));
        }

        //Read test cases from golden file
        let test_case = lines_from_file("./src/test_data/version_testcase.txt");
        assert_eq!(serde_json::to_string(&contexts[0]).unwrap(), test_case[0]);

        //Following test case expect an error message "Non-existent main graph" which is caused by the field "\"main_graph\":918276318"
        deserialize_error_lenient(&test_case[1], "Non-existent main graph");
        assert_eq!(serde_json::to_string(&contexts[9]).unwrap(), test_case[2]);
        //Following test case expect an error message "Non-existent node dependency" which is caused by the field "\"node_dependencies\":[918723]"
        deserialize_error_lenient(&test_case[3], "Non-existent node dependency");
        //Following test case expect an error message "Non-existent graph dependency" which is caused by the field "\"graph_dependencies\":[918723]"
        deserialize_error_lenient(&test_case[4], "Non-existent graph dependency");
        assert_eq!(serde_json::to_string(&contexts[13]).unwrap(), test_case[5]);
        //Following test case expect an error message "Non-existent output node" which is caused by the field "\"output_node\":9817273"
        deserialize_error_lenient(&test_case[6], "Non-existent output node");
        //Following test case expect an error message "graphs_names contain an invalid ID" which is caused by the field "\"graphs_names\":[[8079123,\"main\"]]"
        deserialize_error_lenient(&test_case[7], "graphs_names contain an invalid ID");
        //Following test case expect an error message "nodes_names contain an invalid graph ID" which is caused by the field "\"nodes_names\":[[[8079123,0],\"input\"]]"
        deserialize_error_lenient(&test_case[8], "nodes_names contain an invalid graph ID");
        //Following test case expect an error message "nodes_names contain an invalid graph ID" which is caused by the field "\"nodes_names\":[[[0,8079123],\"input\"]]"
        deserialize_error_lenient(&test_case[9], "nodes_names contain an invalid node ID");
        //Following test case expect an error message "Context version doesn't match the requirement" which is caused by its old version number
        deserialize_error_lenient(
            &test_case[10],
            "Context version doesn't match the requirement",
        );
        //Following test case expect an error message "Context version doesn't match the requirement" which is caused by its old version number. Although its payload is unsupported, this should not cause any error before passing the version check.
        deserialize_error_lenient(
            &test_case[11],
            "Context version doesn't match the requirement",
        );
    }

    use crate::data_types::INT32;
    use crate::data_values::Value;
    use crate::evaluators::random_evaluate;
    use std::iter::FromIterator;

    #[test]
    fn test_named_contexts() {
        let helper = || -> Result<Context> {
            let context = create_context()?;
            let graph = context.create_graph()?;
            let input_a = graph.input(scalar_type(INT32))?;
            let input_b = graph.input(scalar_type(INT32))?;
            let output = graph.add(input_a.clone(), input_b.clone())?;
            graph.set_output_node(output.clone())?;
            graph.finalize()?;
            context.set_main_graph(graph.clone())?;
            assert!(context.get_graph_name(graph.clone()).is_err());
            assert!(context.retrieve_graph("main").is_err());
            assert!(context.get_node_name(input_a.clone()).is_err());
            assert!(context.retrieve_node(graph.clone(), "a").is_err());
            context.set_graph_name(graph.clone(), "main")?;
            context.set_node_name(input_a.clone(), "a")?;
            assert!(context.retrieve_node(graph.clone(), "b").is_err());
            context.set_node_name(input_b.clone(), "b")?;
            context.finalize()?;
            assert_eq!(context.get_graph_name(graph.clone())?, "main");
            assert_eq!(context.get_node_name(input_a.clone())?, "a");
            assert_eq!(context.get_node_name(input_b.clone())?, "b");
            assert!(context.retrieve_node(graph.clone(), "a")? == input_a.clone());
            Ok(context)
        };
        let context = helper().unwrap();
        let helper2 = |context: Context| -> Result<i32> {
            let other_context = create_context()?;
            let other_graph = other_context.create_graph()?;
            let input = other_graph.input(scalar_type(BIT))?;
            let other_input = other_graph.input(scalar_type(BIT))?;
            assert!(context
                .prepare_input_values::<Value>(other_graph.clone(), HashMap::new())
                .is_err());
            assert!(other_context
                .prepare_input_values::<Value>(
                    other_graph.clone(),
                    HashMap::from_iter([("a", Value::from_scalar(123, INT32)?)])
                )
                .is_err());
            other_context.set_node_name(input, "b")?;
            assert!(other_context
                .prepare_input_values::<Value>(
                    other_graph.clone(),
                    HashMap::from_iter([("a", Value::from_scalar(123, INT32)?)])
                )
                .is_err());
            assert!(other_context
                .prepare_input_values::<Value>(
                    other_graph.clone(),
                    HashMap::from_iter([("b", Value::from_scalar(123, INT32)?)])
                )
                .is_err());
            other_context.set_node_name(other_input, "c")?;
            assert!(other_context
                .prepare_input_values::<Value>(
                    other_graph,
                    HashMap::from_iter([("b", Value::from_scalar(123, INT32)?)])
                )
                .is_err());
            let g = context.retrieve_graph("main")?;
            let result = random_evaluate(
                g.clone(),
                context.prepare_input_values(
                    g.clone(),
                    HashMap::from_iter([
                        ("a", Value::from_scalar(123, INT32)?),
                        ("b", Value::from_scalar(456, INT32)?),
                    ]),
                )?,
            )?;
            let result = result.to_i32(INT32)?;
            Ok(result)
        };
        assert_eq!(helper2(context).unwrap(), 579);
        let helper3 = |context: Context| -> Result<()> {
            let other_context = create_context()?;
            let other_graph = other_context.create_graph()?;
            let other_node = other_graph.input(scalar_type(BIT))?;
            assert!(context
                .set_graph_name(other_graph.clone(), "outside")
                .is_err());
            assert!(context.get_graph_name(other_graph.clone()).is_err());
            assert!(context
                .set_node_name(other_node.clone(), "outside")
                .is_err());
            assert!(context.get_node_name(other_node.clone()).is_err());
            assert!(context.retrieve_node(other_graph.clone(), "a").is_err());
            Ok(())
        };
        helper3(helper().unwrap()).unwrap();
        let helper4 = || -> Result<()> {
            let context = create_context()?;
            let graph = context.create_graph()?;
            let input = graph.input(scalar_type(BIT))?;
            graph.set_output_node(input.clone())?;
            graph.finalize()?;
            context.set_main_graph(graph.clone())?;
            context.finalize()?;
            assert!(context.set_graph_name(graph, "main").is_err());
            assert!(context.set_node_name(input, "input").is_err());
            Ok(())
        };
        helper4().unwrap();
        let helper5 = || -> Result<()> {
            let context = create_context()?;
            let graph = context.create_graph()?;
            let input = graph.input(scalar_type(BIT))?;
            let other_graph = context.create_graph()?;
            let other_input = graph.input(scalar_type(BIT))?;
            context.set_graph_name(graph.clone(), "main")?;
            assert!(context.set_graph_name(graph, "main3").is_err());
            assert!(context.set_graph_name(other_graph, "main").is_err());
            context.set_node_name(input.clone(), "input")?;
            assert!(context.set_node_name(input, "input3").is_err());
            assert!(context.set_node_name(other_input, "input").is_err());
            Ok(())
        };
        helper5().unwrap();
    }

    #[test]
    fn test_context_type_checking() {
        || -> Result<()> {
            let context = create_context()?;
            let g = context.create_graph()?;
            let i = g.input(tuple_type(vec![]))?;
            assert!(g.add(i.clone(), i.clone()).is_err());
            // Now checking that the node actually have not gotten added by accident
            assert_eq!(g.get_nodes().len(), 1);
            Ok(())
        }()
        .unwrap();
    }

    fn generate_pair_of_equal_contexts() -> Vec<(Context, Context)> {
        let context1 = || -> Result<Context> {
            let context = create_unchecked_context()?;
            let g = context.create_graph()?;
            let i = g.constant(scalar_type(BIT), Value::from_scalar(0, BIT)?)?;
            g.set_output_node(i)?;
            g.finalize()?;
            g.set_as_main()?;
            Ok(context)
        }()
        .unwrap();
        let context2 = || -> Result<Context> {
            let context = create_unchecked_context()?;
            let g = context.create_graph()?;
            let i = g.constant(scalar_type(BIT), Value::from_scalar(0, BIT)?)?;
            i.set_as_output()?;
            g.finalize()?;
            context.set_main_graph(g)?;
            Ok(context)
        }()
        .unwrap();
        let context3 = || -> Result<Context> {
            let context = create_unchecked_context()?;
            let g = context.create_graph()?;
            context.set_graph_name(g, "random graph name")?;
            Ok(context)
        }()
        .unwrap();
        let context4 = || -> Result<Context> {
            let context = create_unchecked_context()?;
            context.create_graph()?.set_name("random graph name")?;
            Ok(context)
        }()
        .unwrap();
        let context5 = || -> Result<Context> {
            let context = create_unchecked_context()?;
            let g = context.create_graph()?;
            let i = g.constant(scalar_type(BIT), Value::from_scalar(0, BIT)?)?;
            context.set_node_name(i, "random node name")?;
            Ok(context)
        }()
        .unwrap();
        let context6 = || -> Result<Context> {
            let context = create_unchecked_context()?;
            let g = context.create_graph()?;
            g.constant(scalar_type(BIT), Value::from_scalar(0, BIT)?)?
                .set_name("random node name")?;
            Ok(context)
        }()
        .unwrap();
        let context7 = || -> Result<Context> {
            let context = create_unchecked_context()?;
            let g = context.create_graph()?;
            let i1 = g.input(scalar_type(BIT))?;
            let i2 = g.input(scalar_type(BIT))?;
            g.add(i1.clone(), i2.clone())?;
            g.subtract(i1.clone(), i2.clone())?;
            g.multiply(i1.clone(), i2.clone())?;
            g.dot(i1.clone(), i2.clone())?;
            g.matmul(i1.clone(), i2.clone())?;
            g.truncate(i1.clone(), 123)?;
            g.sum(i1.clone(), vec![1, 4, 7])?;
            g.permute_axes(i1.clone(), vec![1, 4, 7])?;
            g.get(i1.clone(), vec![1, 4])?;
            g.reshape(i1.clone(), array_type(vec![12, 34], BIT))?;
            g.nop(i1.clone())?;
            g.prf(i1.clone(), 123, scalar_type(BIT))?;
            g.a2b(i1.clone())?;
            g.b2a(i1.clone(), BIT)?;
            g.tuple_get(i1.clone(), 0)?;
            g.named_tuple_get(i1.clone(), "field name".to_owned())?;
            g.vector_get(i1.clone(), i2)?;
            g.array_to_vector(i1.clone())?;
            g.vector_to_array(i1.clone())?;
            g.repeat(i1.clone(), 123)?;
            Ok(context)
        }()
        .unwrap();
        let context8 = || -> Result<Context> {
            let context = create_unchecked_context()?;
            let g = context.create_graph()?;
            let i1 = g.input(scalar_type(BIT))?;
            let i2 = g.input(scalar_type(BIT))?;
            i1.add(i2.clone())?;
            i1.subtract(i2.clone())?;
            i1.multiply(i2.clone())?;
            i1.dot(i2.clone())?;
            i1.matmul(i2.clone())?;
            i1.truncate(123)?;
            i1.sum(vec![1, 4, 7])?;
            i1.permute_axes(vec![1, 4, 7])?;
            i1.get(vec![1, 4])?;
            i1.reshape(array_type(vec![12, 34], BIT))?;
            i1.nop()?;
            i1.prf(123, scalar_type(BIT))?;
            i1.a2b()?;
            i1.b2a(BIT)?;
            i1.tuple_get(0)?;
            i1.named_tuple_get("field name".to_owned())?;
            i1.vector_get(i2)?;
            i1.array_to_vector()?;
            i1.vector_to_array()?;
            i1.repeat(123)?;
            Ok(context)
        }()
        .unwrap();
        let result = vec![
            (context1, context2),
            (context3, context4),
            (context5, context6),
            (context7, context8),
        ];
        result
    }

    #[test]
    fn test_node_graph_helpers() {
        let pairs_of_contexts = generate_pair_of_equal_contexts();
        for (context1, context2) in pairs_of_contexts {
            assert!(contexts_deep_equal(context1, context2));
        }
        || -> Result<()> {
            let context = create_context()?;
            let g = context.create_graph()?.set_name("graph name")?;
            let i = g.input(scalar_type(BIT))?.set_name("node name")?;
            assert_eq!(g.get_name()?, "graph name");
            assert!(g.retrieve_node("node name")? == i);
            assert!(i.get_name()? == "node name");
            assert_eq!(
                g.prepare_input_values(hashmap!("node name" => Value::from_scalar(1, BIT)?))?,
                vec![Value::from_scalar(1, BIT)?]
            );
            Ok(())
        }()
        .unwrap();
    }

    #[test]
    fn test_operation_fmt_display() {
        let test_operation_fmt_display_helper = || -> Result<()> {
            let o0 = Rc::new(Operation::Input(scalar_type(UINT16)));
            assert_eq!(format!("{}", o0), "Input");
            let o1 = Rc::new(Operation::Add);
            assert_eq!(format!("{}", o1), "Add");
            let o2 = Rc::new(Operation::Truncate(10));
            assert_eq!(format!("{}", o2), "Truncate");
            let o3 = Rc::new(Operation::Get(vec![10, 20]));
            assert_eq!(format!("{}", o3), "Get");
            let o4 = Rc::new(Operation::NOP);
            assert_eq!(format!("{}", o4), "NOP");
            let o5 = Rc::new(Operation::CreateNamedTuple(vec![
                "Name".to_string(),
                "Address".to_string(),
            ]));
            assert_eq!(format!("{}", o5), "CreateNamedTuple");
            let o6 = Rc::new(Operation::NamedTupleGet("Name".to_string()));
            assert_eq!(format!("{}", o6), "NamedTupleGet");
            Ok(())
        };
        test_operation_fmt_display_helper().unwrap();
    }

    #[test]
    fn test_annotations() {
        let test_annotations_helper = || -> Result<()> {
            let context = create_context()?;
            let g = context.create_graph()?;
            let i = g.input(scalar_type(BIT))?;
            g.add_annotation(GraphAnnotation::AssociativeOperation)?;
            i.add_annotation(NodeAnnotation::AssociativeOperation)?;
            assert_eq!(
                g.get_annotations()?,
                vec![GraphAnnotation::AssociativeOperation]
            );
            assert_eq!(
                i.get_annotations()?,
                vec![NodeAnnotation::AssociativeOperation]
            );
            Ok(())
        };
        test_annotations_helper().unwrap();
    }
}<|MERGE_RESOLUTION|>--- conflicted
+++ resolved
@@ -103,10 +103,7 @@
     InversePermutation,
     CuckooToPermutation,
     DecomposeSwitchingMap(u64),
-<<<<<<< HEAD
-=======
     SegmentCumSum,
->>>>>>> 2fa6e704
     Custom(CustomOperation),
 }
 
@@ -779,8 +776,6 @@
         self.get_graph().cuckoo_hash(self.clone(), hash_matrices)
     }
 
-<<<<<<< HEAD
-=======
     /// Adds a node that, given an input multidimensional array A, binary one-dimensional array B (first dimension is n in both array) and starting value v, computes the following iteration
     ///
     /// output[i] = A[i-1] + B[i-1] * output[i-1]
@@ -794,7 +789,6 @@
             .segment_cumsum(self.clone(), binary_array, first_row)
     }
 
->>>>>>> 2fa6e704
     /// Adds a node that converts a switching map array into a tuple of the following components:
     /// - a permutation map array with deletion,
     /// - a duplication map array,
@@ -1578,8 +1572,6 @@
         self.add_node(vec![array, hash_matrices], vec![], Operation::CuckooHash)
     }
 
-<<<<<<< HEAD
-=======
     /// Adds a node that, given an input multidimensional array A, binary one-dimensional array B (first dimension is n in both array) and starting value v, computes the following iteration
     ///
     /// output[i] = A[i-1] + B[i-1] * output[i-1]
@@ -1615,7 +1607,6 @@
         )
     }
 
->>>>>>> 2fa6e704
     /// Adds a node that converts a switching map array into a random tuple of the following components:
     /// - a permutation map array with deletion (some indices of this map are uniformly random, see below),
     /// - a duplication map array,
