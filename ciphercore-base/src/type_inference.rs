--- conflicted
+++ resolved
@@ -2829,8 +2829,6 @@
         }()
         .unwrap();
     }
-<<<<<<< HEAD
-=======
 
     fn test_segment_cumsum_worker(shape: ArrayShape, st: ScalarType) -> Result<()> {
         let context = create_unchecked_context()?;
@@ -2901,5 +2899,4 @@
         }()
         .unwrap();
     }
->>>>>>> 2fa6e704
 }