--- conflicted
+++ resolved
@@ -279,7 +279,6 @@
 /// Name of the "null" column that contains bits indicating whether the corresponding row is void of content.
 /// If the "null" bit is zero, the row is empty.
 pub const NULL_HEADER: &str = "row_mask_sentinel_639bcf36-a1b0-11ed-b93a-423c7c497182";
-<<<<<<< HEAD
 
 fn check_table_and_extract_column_types(
     t: Type,
@@ -337,65 +336,6 @@
     Ok((all_headers, num_entries))
 }
 
-=======
-
-fn check_table_and_extract_column_types(
-    t: Type,
-    has_null_column: bool,
-) -> Result<(HashMap<String, Arc<Type>>, u64)> {
-    let v = get_named_types(&t)?;
-
-    if has_null_column && v.len() < 2 {
-        return Err(runtime_error!("Named tuple should contain at least two columns, one of which must be the null column. Got: {v:?}"));
-    }
-    if !has_null_column && v.is_empty() {
-        return Err(runtime_error!(
-            "Named tuple should contain at least one column."
-        ));
-    }
-    let mut num_entries = 0;
-    let mut contains_null = false;
-    let mut all_headers: HashMap<String, Arc<Type>> = HashMap::new();
-    for (h, sub_t) in v {
-        if !sub_t.is_array() {
-            return Err(runtime_error!(
-                "Named tuple should consist of arrays, got: {sub_t:?}"
-            ));
-        }
-        let shape = sub_t.get_shape();
-        if num_entries == 0 {
-            num_entries = shape[0]
-        }
-        if num_entries != shape[0] {
-            return Err(runtime_error!(
-                "Number of entries should be the same in each column: {} vs {}",
-                num_entries,
-                shape[0]
-            ));
-        }
-        if h == NULL_HEADER && has_null_column {
-            if sub_t.get_scalar_type() != BIT {
-                return Err(runtime_error!(
-                    "Null column should be binary, got {sub_t:?}"
-                ));
-            }
-            if shape != vec![num_entries] {
-                return Err(runtime_error!(
-                    "Null column should have shape {:?}",
-                    vec![num_entries]
-                ));
-            }
-            contains_null = true;
-        }
-        all_headers.insert(h.clone(), (*sub_t).clone());
-    }
-    if !contains_null && has_null_column {
-        return Err(runtime_error!("Named tuple should contain the null column"));
-    }
-    Ok((all_headers, num_entries))
-}
-
->>>>>>> bffe48dc
 fn join_inference(
     t0: Type,
     t1: Type,
@@ -996,8 +936,6 @@
                 let t = node_dependencies_types[0].clone();
                 if !t.is_array() {
                     return Err(runtime_error!("PRF key must be an array: {t:?}"));
-<<<<<<< HEAD
-=======
                 }
                 let s = t.get_shape();
                 let st = t.get_scalar_type();
@@ -1011,20 +949,16 @@
                 let t = node_dependencies_types[0].clone();
                 if !t.is_array() {
                     return Err(runtime_error!("PRF key must be an array: {t:?}"));
->>>>>>> bffe48dc
                 }
                 let s = t.get_shape();
                 let st = t.get_scalar_type();
                 if s.len() != 1 || s[0] != 128 || st != BIT {
                     return Err(runtime_error!("PRF key must consist of 128 bits: {s:?}"));
-<<<<<<< HEAD
-=======
                 }
                 if n > 2u64.pow(30) {
                     return Err(runtime_error!(
                         "Permutation length should be less than 2^30"
                     ));
->>>>>>> bffe48dc
                 }
                 let ot = array_type(vec![n], UINT64);
                 self.register_result(node, ot.clone())?;
@@ -3920,7 +3854,6 @@
                 vec![array_type(vec![1], BIT), array_type(vec![1], BIT)],
                 0,
                 array_type(vec![2], BIT),
-<<<<<<< HEAD
             )?;
             test_concatenate_worker(
                 vec![array_type(vec![5, 10], BIT), array_type(vec![1, 10], BIT)],
@@ -3969,56 +3902,6 @@
                 ],
                 0,
             )?;
-=======
-            )?;
-            test_concatenate_worker(
-                vec![array_type(vec![5, 10], BIT), array_type(vec![1, 10], BIT)],
-                0,
-                array_type(vec![6, 10], BIT),
-            )?;
-            test_concatenate_worker(
-                vec![
-                    array_type(vec![3, 5, 10], INT32),
-                    array_type(vec![3, 1, 10], INT32),
-                ],
-                1,
-                array_type(vec![3, 6, 10], INT32),
-            )?;
-            test_concatenate_worker(
-                vec![
-                    array_type(vec![3, 10, 1], INT32),
-                    array_type(vec![3, 10, 2], INT32),
-                    array_type(vec![3, 10, 3], INT32),
-                    array_type(vec![3, 10, 5], INT32),
-                ],
-                2,
-                array_type(vec![3, 10, 11], INT32),
-            )?;
-
-            test_concatenate_worker_fail(
-                vec![array_type(vec![1], BIT), array_type(vec![1], INT32)],
-                0,
-            )?;
-            test_concatenate_worker_fail(
-                vec![array_type(vec![1], BIT), array_type(vec![1], BIT)],
-                1,
-            )?;
-            test_concatenate_worker_fail(vec![array_type(vec![1], BIT)], 0)?;
-            test_concatenate_worker_fail(
-                vec![
-                    array_type(vec![10, 5, 4], INT32),
-                    array_type(vec![10, 4, 3], INT32),
-                ],
-                1,
-            )?;
-            test_concatenate_worker_fail(
-                vec![
-                    array_type(vec![10, 5, 4], INT32),
-                    array_type(vec![10, 4, 4], INT32),
-                ],
-                0,
-            )?;
->>>>>>> bffe48dc
             test_concatenate_worker_fail(
                 vec![array_type(vec![10, 5, 4], INT32), scalar_type(INT32)],
                 0,
