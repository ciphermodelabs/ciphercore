--- conflicted
+++ resolved
@@ -1,11 +1,7 @@
 [package]
 name = "pywrapper-macro"
-<<<<<<< HEAD
-version = "0.1.1"
 authors = ["CipherMode Labs, Inc."]
-=======
 version = "0.1.2"
->>>>>>> 5ccfeab7
 edition = "2021"
 description = "Macros needed to create a Python wrapper for CipherCore"
 license = "Apache-2.0"
