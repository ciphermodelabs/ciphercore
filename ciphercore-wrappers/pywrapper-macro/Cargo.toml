[package]
name = "pywrapper-macro"
<<<<<<< HEAD
authors = ["CipherMode Labs, Inc."]
version = "0.1.3"
=======
version = "0.2.0"
>>>>>>> 2da53d08
edition = "2021"
description = "Macros needed to create a Python wrapper for CipherCore"
license = "Apache-2.0"
repository = "https://github.com/ciphermodelabs/ciphercore/"
readme = "../../README.md"
keywords = ["data-sharing", "cryptography", "secure-computation", "secure-mpc", "privacy-enhancing"]
categories = ["cryptography"]
homepage = "https://www.ciphermode.com/"

[lib]
proc-macro = true

[dependencies]
syn = { version = "1.0.99", features = ["full"] }
quote = "1.0.21"
proc-macro2 = "1.0"
lazy_static = "1.4.0"<|MERGE_RESOLUTION|>--- conflicted
+++ resolved
@@ -1,11 +1,7 @@
 [package]
 name = "pywrapper-macro"
-<<<<<<< HEAD
 authors = ["CipherMode Labs, Inc."]
-version = "0.1.3"
-=======
 version = "0.2.0"
->>>>>>> 2da53d08
 edition = "2021"
 description = "Macros needed to create a Python wrapper for CipherCore"
 license = "Apache-2.0"
